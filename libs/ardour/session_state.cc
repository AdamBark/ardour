--- conflicted
+++ resolved
@@ -134,9 +134,6 @@
 		throw failed_constructor();
 	}
 
-<<<<<<< HEAD
-	_path = canonical_path (fullpath);
-=======
 	/* discover canonical fullpath */
 
 	char buf[PATH_MAX+1];
@@ -149,7 +146,6 @@
 	_path = string(buf);
 	
 	/* we require _path to end with a dir separator */
->>>>>>> f85b3623
 
 	if (_path[_path.length()-1] != G_DIR_SEPARATOR) {
 		_path += G_DIR_SEPARATOR;
