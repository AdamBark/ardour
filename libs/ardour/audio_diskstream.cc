--- conflicted
+++ resolved
@@ -610,9 +610,6 @@
 
 	if (nominally_recording || rec_nframes) {
 
-<<<<<<< HEAD
-		for (n = 0, chan = c->begin(); chan != c->end(); ++chan, ++n) {
-=======
 		uint32_t limit = _io->n_inputs ();
 
 		/* one or more ports could already have been removed from _io, but our
@@ -623,7 +620,6 @@
 		*/
 
 		for (n = 0, chan = c->begin(); chan != c->end() && n < limit; ++chan, ++n) {
->>>>>>> a22f2555
 			
 			ChannelInfo* chaninfo (*chan);
 
