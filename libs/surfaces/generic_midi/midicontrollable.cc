/*
    Copyright (C) 1998-2006 Paul Davis

    This program is free software; you can redistribute it and/or modify
    it under the terms of the GNU General Public License as published by
    the Free Software Foundation; either version 2 of the License, or
    (at your option) any later version.

    This program is distributed in the hope that it will be useful,
    but WITHOUT ANY WARRANTY; without even the implied warranty of
    MERCHANTABILITY or FITNESS FOR A PARTICULAR PURPOSE.  See the
    GNU General Public License for more details.

    You should have received a copy of the GNU General Public License
    along with this program; if not, write to the Free Software
    Foundation, Inc., 675 Mass Ave, Cambridge, MA 02139, USA.

*/

#include <stdint.h>
#include <cmath>
#include <climits>
#include <iostream>

#include "pbd/error.h"
#include "pbd/controllable_descriptor.h"
#include "pbd/xml++.h"
#include "pbd/stacktrace.h"

<<<<<<< HEAD
#include "midi++/types.h" // Added by JE - 06-01-2009. All instances of 'byte' changed to 'MIDI::byte' (for clarification)
#include "midi++/port.h"
=======
>>>>>>> f85b3623
#include "midi++/channel.h"

#include "ardour/async_midi_port.h"
#include "ardour/automation_control.h"
#include "ardour/midi_ui.h"
#include "ardour/utils.h"

#include "midicontrollable.h"
#include "generic_midi_control_protocol.h"

using namespace std;
using namespace MIDI;
using namespace PBD;
using namespace ARDOUR;

MIDIControllable::MIDIControllable (GenericMidiControlProtocol* s, MIDI::Parser& p, bool m)
	: _surface (s)
	, controllable (0)
	, _descriptor (0)
	, _parser (p)
	, _momentary (m)
{
	_learned = false; /* from URI */
	setting = false;
	last_value = 0; // got a better idea ?
	last_controllable_value = 0.0f;
	control_type = none;
	_control_description = "MIDI Control: none";
	control_additional = (MIDI::byte) -1;
	feedback = true; // for now
}

MIDIControllable::MIDIControllable (GenericMidiControlProtocol* s, MIDI::Parser& p, Controllable& c, bool m)
	: _surface (s)
	, _descriptor (0)
	, _parser (p)
	, _momentary (m)
{
	set_controllable (&c);
	
	_learned = true; /* from controllable */
	setting = false;
	last_value = 0; // got a better idea ?
	last_controllable_value = 0.0f;
	control_type = none;
	_control_description = "MIDI Control: none";
	control_additional = (MIDI::byte) -1;
	feedback = true; // for now
}

MIDIControllable::~MIDIControllable ()
{
	drop_external_control ();
}

int
MIDIControllable::init (const std::string& s)
{
	_current_uri = s;
	delete _descriptor;
	_descriptor = new ControllableDescriptor;
	return _descriptor->set (s);
}

void
MIDIControllable::midi_forget ()
{
	/* stop listening for incoming messages, but retain
	   our existing event + type information.
	*/

	midi_sense_connection[0].disconnect ();
	midi_sense_connection[1].disconnect ();
	midi_learn_connection.disconnect ();
}

void
MIDIControllable::drop_external_control ()
{
	midi_forget ();
	control_type = none;
	control_additional = (MIDI::byte) -1;
}

void
MIDIControllable::set_controllable (Controllable* c)
{
	if (c == controllable) {
		return;
	}
	
	controllable_death_connection.disconnect ();

	controllable = c;

	if (controllable) {
		last_controllable_value = controllable->get_value();
	} else {
		last_controllable_value = 0.0f; // is there a better value?
	}

	if (controllable) {
		controllable->Destroyed.connect (controllable_death_connection, MISSING_INVALIDATOR,
						 boost::bind (&MIDIControllable::drop_controllable, this), 
						 MidiControlUI::instance());
	}
}

void
MIDIControllable::midi_rebind (channel_t c)
{
	if (c >= 0) {
		bind_midi (c, control_type, control_additional);
	} else {
		midi_forget ();
	}
}

void
MIDIControllable::learn_about_external_control ()
{
	drop_external_control ();
	_parser.any.connect_same_thread (midi_learn_connection, boost::bind (&MIDIControllable::midi_receiver, this, _1, _2, _3));
}

void
MIDIControllable::stop_learning ()
{
	midi_learn_connection.disconnect ();
}

int
MIDIControllable::control_to_midi (float val)
{
        if (controllable->is_gain_like()) {
                return gain_to_slider_position (val) * max_value_for_type ();
        }

	float control_min = controllable->lower ();
	float control_max = controllable->upper ();
	const float control_range = control_max - control_min;

	if (controllable->is_toggle()) {
		if (val >= (control_min + (control_range/2.0f))) {
			return max_value_for_type();
		} else {
			return 0;
		}
	}

	return (val - control_min) / control_range * max_value_for_type ();
}

float
MIDIControllable::midi_to_control (int val)
{
        /* fiddle with MIDI value so that we get an odd number of integer steps
           and can thus represent "middle" precisely as 0.5. this maps to
           the range 0..+1.0
        */

        float fv = (val == 0 ? 0 : float (val - 1) / (max_value_for_type() - 1));

        if (controllable->is_gain_like()) {
                return slider_position_to_gain (fv);
        }

	float control_min = controllable->lower ();
	float control_max = controllable->upper ();
	const float control_range = control_max - control_min;

	return (fv * control_range) + control_min;
}

void
MIDIControllable::midi_sense_note_on (Parser &p, EventTwoBytes *tb)
{
	midi_sense_note (p, tb, true);
}

void
MIDIControllable::midi_sense_note_off (Parser &p, EventTwoBytes *tb)
{
	midi_sense_note (p, tb, false);
}

int
MIDIControllable::lookup_controllable()
{
	if (!_descriptor) {
		return -1;
	}

	boost::shared_ptr<Controllable> c = _surface->lookup_controllable (*_descriptor);

	if (!c) {
		return -1;
	}

	set_controllable (c.get ());

	return 0;
}

void
MIDIControllable::drop_controllable ()
{
	set_controllable (0);
}

void
MIDIControllable::midi_sense_note (Parser &, EventTwoBytes *msg, bool /*is_on*/)
{
	if (!controllable) { 
		if (lookup_controllable()) {
			return;
		}
	}

	if (!controllable->is_toggle()) {
		if (control_additional == msg->note_number) {
			controllable->set_value (midi_to_control (msg->velocity));
		}
	} else {
		if (control_additional == msg->note_number) {
			controllable->set_value (controllable->get_value() > 0.5f ? 0.0f : 1.0f);
		}
	}

	last_value = (MIDI::byte) (controllable->get_value() * 127.0); // to prevent feedback fights
}

void
MIDIControllable::midi_sense_controller (Parser &, EventTwoBytes *msg)
{
	if (!controllable) { 
		if (lookup_controllable ()) {
			return;
		}
	}

	assert (controllable);

	if (controllable->touching()) {
		return; // to prevent feedback fights when e.g. dragging a UI slider
	}

	if (control_additional == msg->controller_number) {

		if (!controllable->is_toggle()) {

			float new_value = msg->value;
			float max_value = max(last_controllable_value, new_value);
			float min_value = min(last_controllable_value, new_value);
			float range = max_value - min_value;
			float threshold = (float) _surface->threshold ();

			bool const in_sync = (
				range < threshold &&
				controllable->get_value() <= midi_to_control(max_value) &&
				controllable->get_value() >= midi_to_control(min_value)
				);

			/* If the surface is not motorised, we try to prevent jumps when
			   the MIDI controller and controllable are out of sync.
			   There might be a better way of doing this.
			*/

			if (in_sync || _surface->motorised ()) {
				controllable->set_value (midi_to_control (new_value));
			}

			last_controllable_value = new_value;
		} else {
			if (msg->value > 64.0f) {
				controllable->set_value (1);
			} else {
				controllable->set_value (0);
			}
		}

		last_value = (MIDI::byte) (control_to_midi(controllable->get_value())); // to prevent feedback fights
	}
}

void
MIDIControllable::midi_sense_program_change (Parser &, MIDI::byte msg)
{
	if (!controllable) { 
		if (lookup_controllable ()) {
			return;
		}
	}

	if (!controllable->is_toggle()) {
		controllable->set_value (midi_to_control (msg));
	} else if (msg == control_additional) {
		controllable->set_value (controllable->get_value() > 0.5f ? 0.0f : 1.0f);
	}

	last_value = (MIDI::byte) (controllable->get_value() * 127.0); // to prevent feedback fights
}

void
MIDIControllable::midi_sense_pitchbend (Parser &, pitchbend_t pb)
{
	if (!controllable) { 
		if (lookup_controllable ()) {
			return;
		}
	}

	if (!controllable->is_toggle()) {
		controllable->set_value (midi_to_control (pb));
	} else {
		controllable->set_value (controllable->get_value() > 0.5f ? 0.0f : 1.0f);
	}

	last_value = control_to_midi (controllable->get_value ());
}

void
MIDIControllable::midi_receiver (Parser &, MIDI::byte *msg, size_t /*len*/)
{
	/* we only respond to channel messages */

	if ((msg[0] & 0xF0) < 0x80 || (msg[0] & 0xF0) > 0xE0) {
		return;
	}

	bind_midi ((channel_t) (msg[0] & 0xf), eventType (msg[0] & 0xF0), msg[1]);

	if (controllable) {
		controllable->LearningFinished ();
	}
}

void
MIDIControllable::bind_midi (channel_t chn, eventType ev, MIDI::byte additional)
{
	char buf[64];

	drop_external_control ();

	control_type = ev;
	control_channel = chn;
	control_additional = additional;

	int chn_i = chn;
	switch (ev) {
	case MIDI::off:
		_parser.channel_note_off[chn_i].connect_same_thread (midi_sense_connection[0], boost::bind (&MIDIControllable::midi_sense_note_off, this, _1, _2));

		/* if this is a togglee, connect to noteOn as well,
		   and we'll toggle back and forth between the two.
		*/

		if (_momentary) {
			_parser.channel_note_on[chn_i].connect_same_thread (midi_sense_connection[1], boost::bind (&MIDIControllable::midi_sense_note_on, this, _1, _2));
		} 

		_control_description = "MIDI control: NoteOff";
		break;

	case MIDI::on:
		_parser.channel_note_on[chn_i].connect_same_thread (midi_sense_connection[0], boost::bind (&MIDIControllable::midi_sense_note_on, this, _1, _2));
		if (_momentary) {
			_parser.channel_note_off[chn_i].connect_same_thread (midi_sense_connection[1], boost::bind (&MIDIControllable::midi_sense_note_off, this, _1, _2));
		}
		_control_description = "MIDI control: NoteOn";
		break;
		
	case MIDI::controller:
		_parser.channel_controller[chn_i].connect_same_thread (midi_sense_connection[0], boost::bind (&MIDIControllable::midi_sense_controller, this, _1, _2));
		snprintf (buf, sizeof (buf), "MIDI control: Controller %d", control_additional);
		_control_description = buf;
		break;

	case MIDI::program:
		_parser.channel_program_change[chn_i].connect_same_thread (midi_sense_connection[0], boost::bind (&MIDIControllable::midi_sense_program_change, this, _1, _2));
		_control_description = "MIDI control: ProgramChange";
		break;

	case MIDI::pitchbend:
		_parser.channel_pitchbend[chn_i].connect_same_thread (midi_sense_connection[0], boost::bind (&MIDIControllable::midi_sense_pitchbend, this, _1, _2));
		_control_description = "MIDI control: Pitchbend";
		break;

	default:
		break;
	}
}

MIDI::byte*
MIDIControllable::write_feedback (MIDI::byte* buf, int32_t& bufsize, bool /*force*/)
{
	if (!controllable || control_type == none || !feedback || bufsize <= 2) {
		return buf;
	}
	
	int const gm = control_to_midi (controllable->get_value());

	if (gm == last_value) {
		return buf;
	}

	*buf++ = (0xF0 & control_type) | (0xF & control_channel);
	
	switch (control_type) {
	case MIDI::pitchbend:
		*buf++ = int (gm) & 127;
		*buf++ = (int (gm) >> 7) & 127;
		break;
	default:
		*buf++ = control_additional; /* controller number */
		*buf++ = gm;
		break;
	}

	last_value = gm;
	bufsize -= 3;

	return buf;
}

int
MIDIControllable::set_state (const XMLNode& node, int /*version*/)
{
	const XMLProperty* prop;
	int xx;

	if ((prop = node.property ("event")) != 0) {
		sscanf (prop->value().c_str(), "0x%x", &xx);
		control_type = (MIDI::eventType) xx;
	} else {
		return -1;
	}

	if ((prop = node.property ("channel")) != 0) {
		sscanf (prop->value().c_str(), "%d", &xx);
		control_channel = (MIDI::channel_t) xx;
	} else {
		return -1;
	}

	if ((prop = node.property ("additional")) != 0) {
		sscanf (prop->value().c_str(), "0x%x", &xx);
		control_additional = (MIDI::byte) xx;
	} else {
		return -1;
	}

	if ((prop = node.property ("feedback")) != 0) {
		feedback = (prop->value() == "yes");
	} else {
		feedback = true; // default
	}

	bind_midi (control_channel, control_type, control_additional);

	return 0;
}

XMLNode&
MIDIControllable::get_state ()
{
	char buf[32];

	XMLNode* node = new XMLNode ("MIDIControllable");

	if (_current_uri.empty()) {
                node->add_property ("id", controllable->id().to_s());
	} else {
		node->add_property ("uri", _current_uri);
        }

	if (controllable) {
		snprintf (buf, sizeof(buf), "0x%x", (int) control_type);
		node->add_property ("event", buf);
		snprintf (buf, sizeof(buf), "%d", (int) control_channel);
		node->add_property ("channel", buf);
		snprintf (buf, sizeof(buf), "0x%x", (int) control_additional);
		node->add_property ("additional", buf);
		node->add_property ("feedback", (feedback ? "yes" : "no"));
	}

	return *node;
}

/** @return the maximum value for a control value transmitted
 *  using a given MIDI::eventType.
 */
int
MIDIControllable::max_value_for_type () const
{
	/* XXX: this is not complete */
	
	if (control_type == MIDI::pitchbend) {
		return 16383;
	}

	return 127;
}<|MERGE_RESOLUTION|>--- conflicted
+++ resolved
@@ -27,11 +27,8 @@
 #include "pbd/xml++.h"
 #include "pbd/stacktrace.h"
 
-<<<<<<< HEAD
 #include "midi++/types.h" // Added by JE - 06-01-2009. All instances of 'byte' changed to 'MIDI::byte' (for clarification)
 #include "midi++/port.h"
-=======
->>>>>>> f85b3623
 #include "midi++/channel.h"
 
 #include "ardour/async_midi_port.h"
