/*
    Copyright (C) 2003 Paul Davis 

    This program is free software; you can redistribute it and/or modify
    it under the terms of the GNU General Public License as published by
    the Free Software Foundation; either version 2 of the License, or
    (at your option) any later version.

    This program is distributed in the hope that it will be useful,
    but WITHOUT ANY WARRANTY; without even the implied warranty of
    MERCHANTABILITY or FITNESS FOR A PARTICULAR PURPOSE.  See the
    GNU General Public License for more details.

    You should have received a copy of the GNU General Public License
    along with this program; if not, write to the Free Software
    Foundation, Inc., 675 Mass Ave, Cambridge, MA 02139, USA.

*/

#include <algorithm>

#include <ardour/region.h>
#include <gtkmm2ext/doi.h>

#include "canvas-simplerect.h"
#include "canvas-curve.h"
#include "crossfade_view.h"
#include "rgb_macros.h"
#include "audio_time_axis.h"
#include "public_editor.h"
#include "audio_region_view.h"
#include "utils.h"
#include "canvas_impl.h"

using namespace sigc;
using namespace ARDOUR;
using namespace PBD;
using namespace Editing;
using namespace Gnome;
using namespace Canvas;

sigc::signal<void,CrossfadeView*> CrossfadeView::GoingAway;

CrossfadeView::CrossfadeView (ArdourCanvas::Group *parent, 
			      RouteTimeAxisView &tv, 
			      boost::shared_ptr<Crossfade> xf, 
			      double spu,
			      Gdk::Color& basic_color,
			      AudioRegionView& lview,
			      AudioRegionView& rview)
			      

	: TimeAxisViewItem ("xfade" /*xf.name()*/, *parent, tv, spu, basic_color, xf->position(), 
			    xf->length(), TimeAxisViewItem::Visibility (TimeAxisViewItem::ShowFrame)),
	  crossfade (xf),
	  left_view (lview),
	  right_view (rview)
	
{
	_valid = true;
	_visible = true;

	fade_in = new Line (*group);
	fade_in->property_fill_color_rgba() = color_map[cCrossfadeLine];
	fade_in->property_width_pixels() = 1;

	fade_out = new Line (*group);
	fade_out->property_fill_color_rgba() = color_map[cCrossfadeLine];
	fade_out->property_width_pixels() = 1;
	
	set_height (get_time_axis_view().height);

	/* no frame around the xfade or overlap rects */

	frame->property_outline_what() = 0;

	/* never show the vestigial frame */

	vestigial_frame->hide();
	show_vestigial = false;
	
	group->signal_event().connect (bind (mem_fun (tv.editor, &PublicEditor::canvas_crossfade_view_event), group, this));
	
	crossfade_changed (Change (~0));

	crossfade->StateChanged.connect (mem_fun(*this, &CrossfadeView::crossfade_changed));
}

CrossfadeView::~CrossfadeView ()
{
<<<<<<< HEAD
	GoingAway (this) ; /* EMIT_SIGNAL */
=======
	 GoingAway (this) ; /* EMIT_SIGNAL */
>>>>>>> 7f64e5ac
}

void
CrossfadeView::reset_width_dependent_items (double pixel_width)
{
	TimeAxisViewItem::reset_width_dependent_items (pixel_width);

	active_changed ();

	if (pixel_width < 5) {
		fade_in->hide();
		fade_out->hide();
	}
}

void
CrossfadeView::set_height (double height)
{
	if (height == TimeAxisView::hSmaller ||
	    height == TimeAxisView::hSmall)
		TimeAxisViewItem::set_height (height - 3 );
	else
		TimeAxisViewItem::set_height (height - NAME_HIGHLIGHT_SIZE - 3 );

	redraw_curves ();
}

void
CrossfadeView::crossfade_changed (Change what_changed)
{
	bool need_redraw_curves = false;

	if (what_changed & BoundsChanged) {
		set_position (crossfade->position(), this);
		set_duration (crossfade->length(), this);
		need_redraw_curves = true;
	}

	if (what_changed & Crossfade::FollowOverlapChanged) {
		need_redraw_curves = true;
	}
	
	if (what_changed & Crossfade::ActiveChanged) {
		/* calls redraw_curves */
		active_changed ();
	} else if (need_redraw_curves) {
		redraw_curves ();
	}
}

void
CrossfadeView::redraw_curves ()
{
	Points* points; 
	int32_t npoints;
	float* vec;
	double h;

	if (!crossfade->following_overlap()) {
		/* curves should not be visible */
		fade_in->hide ();
		fade_out->hide ();
		return;
	}

	/*
	 At "height - 3.0" the bottom of the crossfade touches the name highlight or the bottom of the track (if the
	 track is either Small or Smaller.
	 */
	double tav_height = get_time_axis_view().height;
	if (tav_height == TimeAxisView::hSmaller ||
	    tav_height == TimeAxisView::hSmall) {
		h = tav_height - 3.0;
	} else {
		h = tav_height - NAME_HIGHLIGHT_SIZE - 3.0;
	}

	if (h < 0) {
		/* no space allocated yet */
		return;
	}

	npoints = get_time_axis_view().editor.frame_to_pixel (crossfade->length());
	npoints = std::min (gdk_screen_width(), npoints);

	if (!_visible || !crossfade->active() || npoints < 3) {
		fade_in->hide();
		fade_out->hide();
		return;
	} else {
		fade_in->show();
		fade_out->show();
	} 

	points = get_canvas_points ("xfade edit redraw", npoints);
	vec = new float[npoints];

	crossfade->fade_in().get_vector (0, crossfade->length(), vec, npoints);
	for (int i = 0, pci = 0; i < npoints; ++i) {
		Art::Point &p = (*points)[pci++];
		p.set_x(i);
		p.set_y(2.0 + h - (h * vec[i]));
	}
	fade_in->property_points() = *points;

	crossfade->fade_out().get_vector (0, crossfade->length(), vec, npoints);
	for (int i = 0, pci = 0; i < npoints; ++i) {
		Art::Point &p = (*points)[pci++];
		p.set_x(i);
		p.set_y(2.0 + h - (h * vec[i]));
	}
	fade_out->property_points() = *points;

	delete [] vec;

	delete points;

	/* XXX this is ugly, but it will have to wait till Crossfades are reimplented
	   as regions. This puts crossfade views on top of a track, above all regions.
	*/

	group->raise_to_top();
}

void
CrossfadeView::active_changed ()
{
	if (crossfade->active()) {
		frame->property_fill_color_rgba() = color_map[cActiveCrossfade];
	} else {
		frame->property_fill_color_rgba() = color_map[cInactiveCrossfade];
	}

	redraw_curves ();
}

void
CrossfadeView::set_valid (bool yn)
{
	_valid = yn;
}

AudioRegionView&
CrossfadeView::upper_regionview () const
{
	if (left_view.region()->layer() > right_view.region()->layer()) {
		return left_view;
	} else {
		return right_view;
	}
}

void
CrossfadeView::show ()
{
	group->show();
	_visible = true;
}

void
CrossfadeView::hide ()
{
	group->hide();
	_visible = false;
}

void
CrossfadeView::fake_hide ()
{
	group->hide();
}<|MERGE_RESOLUTION|>--- conflicted
+++ resolved
@@ -88,11 +88,7 @@
 
 CrossfadeView::~CrossfadeView ()
 {
-<<<<<<< HEAD
-	GoingAway (this) ; /* EMIT_SIGNAL */
-=======
 	 GoingAway (this) ; /* EMIT_SIGNAL */
->>>>>>> 7f64e5ac
 }
 
 void
