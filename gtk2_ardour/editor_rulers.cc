/*
    Copyright (C) 2000 Paul Davis 

    This program is free software; you can redistribute it and/or modify
    it under the terms of the GNU General Public License as published by
    the Free Software Foundation; either version 2 of the License, or
    (at your option) any later version.

    This program is distributed in the hope that it will be useful,
    but WITHOUT ANY WARRANTY; without even the implied warranty of
    MERCHANTABILITY or FITNESS FOR A PARTICULAR PURPOSE.  See the
    GNU General Public License for more details.

    You should have received a copy of the GNU General Public License
    along with this program; if not, write to the Free Software
    Foundation, Inc., 675 Mass Ave, Cambridge, MA 02139, USA.

*/

#include <cstdio> // for sprintf, grrr 
#include <cmath>

#include <string>

#include <ardour/tempo.h>
#include <gtkmm2ext/gtk_ui.h>

#include "editor.h"
#include "editing.h"
#include "gtk-custom-hruler.h"
#include "gui_thread.h"

#include "i18n.h"

using namespace sigc;
using namespace ARDOUR;
using namespace PBD;
using namespace Gtk;
using namespace Editing;

Editor *Editor::ruler_editor;

/* the order here must match the "metric" enums in editor.h */

GtkCustomMetric Editor::ruler_metrics[4] = {
	{1, Editor::_metric_get_smpte },
	{1, Editor::_metric_get_bbt },
	{1, Editor::_metric_get_frames },
	{1, Editor::_metric_get_minsec }
};

void
Editor::initialize_rulers ()
{
	ruler_editor = this;
	ruler_grabbed_widget = 0;
	
	_ruler_separator = new Gtk::HSeparator();
	_ruler_separator->set_size_request(-1, 2);
	_ruler_separator->show();

	_smpte_ruler = gtk_custom_hruler_new ();
	smpte_ruler = Glib::wrap (_smpte_ruler);
	smpte_ruler->set_name ("SMPTERuler");
	smpte_ruler->set_size_request (-1, (int)timebar_height);
	gtk_custom_ruler_set_metric (GTK_CUSTOM_RULER(_smpte_ruler), &ruler_metrics[ruler_metric_smpte]);
	ruler_shown[ruler_metric_smpte] = true;
	
	_bbt_ruler = gtk_custom_hruler_new ();
	bbt_ruler = Glib::wrap (_bbt_ruler);
	bbt_ruler->set_name ("BBTRuler");
	bbt_ruler->set_size_request (-1, (int)timebar_height);
	gtk_custom_ruler_set_metric (GTK_CUSTOM_RULER(_bbt_ruler), &ruler_metrics[ruler_metric_bbt]);
	ruler_shown[ruler_metric_bbt] = true;

	_frames_ruler = gtk_custom_hruler_new ();
	frames_ruler = Glib::wrap (_frames_ruler);
	frames_ruler->set_name ("FramesRuler");
	frames_ruler->set_size_request (-1, (int)timebar_height);
	gtk_custom_ruler_set_metric (GTK_CUSTOM_RULER(_frames_ruler), &ruler_metrics[ruler_metric_frames]);

	_minsec_ruler = gtk_custom_hruler_new ();
	minsec_ruler = Glib::wrap (_minsec_ruler);
	minsec_ruler->set_name ("MinSecRuler");
	minsec_ruler->set_size_request (-1, (int)timebar_height);
	gtk_custom_ruler_set_metric (GTK_CUSTOM_RULER(_minsec_ruler), &ruler_metrics[ruler_metric_minsec]);

	ruler_shown[ruler_time_meter] = true;
	ruler_shown[ruler_time_tempo] = true;
	ruler_shown[ruler_time_marker] = true;
	ruler_shown[ruler_time_range_marker] = true;
	ruler_shown[ruler_time_transport_marker] = true;
	ruler_shown[ruler_metric_frames] = false;
	ruler_shown[ruler_metric_minsec] = false;
	
	smpte_ruler->set_events (Gdk::BUTTON_PRESS_MASK|Gdk::BUTTON_RELEASE_MASK);
	bbt_ruler->set_events (Gdk::BUTTON_PRESS_MASK|Gdk::BUTTON_RELEASE_MASK);
	frames_ruler->set_events (Gdk::BUTTON_PRESS_MASK|Gdk::BUTTON_RELEASE_MASK);
	minsec_ruler->set_events (Gdk::BUTTON_PRESS_MASK|Gdk::BUTTON_RELEASE_MASK);

	smpte_ruler->signal_button_release_event().connect (mem_fun(*this, &Editor::ruler_button_release));
	bbt_ruler->signal_button_release_event().connect (mem_fun(*this, &Editor::ruler_button_release));
	frames_ruler->signal_button_release_event().connect (mem_fun(*this, &Editor::ruler_button_release));
	minsec_ruler->signal_button_release_event().connect (mem_fun(*this, &Editor::ruler_button_release));

	smpte_ruler->signal_button_press_event().connect (mem_fun(*this, &Editor::ruler_button_press));
	bbt_ruler->signal_button_press_event().connect (mem_fun(*this, &Editor::ruler_button_press));
	frames_ruler->signal_button_press_event().connect (mem_fun(*this, &Editor::ruler_button_press));
	minsec_ruler->signal_button_press_event().connect (mem_fun(*this, &Editor::ruler_button_press));
	
	smpte_ruler->signal_motion_notify_event().connect (mem_fun(*this, &Editor::ruler_mouse_motion));
	bbt_ruler->signal_motion_notify_event().connect (mem_fun(*this, &Editor::ruler_mouse_motion));
	frames_ruler->signal_motion_notify_event().connect (mem_fun(*this, &Editor::ruler_mouse_motion));
	minsec_ruler->signal_motion_notify_event().connect (mem_fun(*this, &Editor::ruler_mouse_motion));
	
	visible_timebars = 7; /* 4 here, 3 in time_canvas */
	ruler_pressed_button = 0;
}


gint
Editor::ruler_button_press (GdkEventButton* ev)
{
	if (session == 0) {
		return FALSE;
	}

	ruler_pressed_button = ev->button;

	// jlc: grab ev->window ?
	//Gtk::Main::grab_add (*minsec_ruler);
	Widget * grab_widget = 0;

	if (smpte_ruler->is_realized() && ev->window == smpte_ruler->get_window()->gobj()) grab_widget = smpte_ruler;
	else if (bbt_ruler->is_realized() && ev->window == bbt_ruler->get_window()->gobj()) grab_widget = bbt_ruler;
	else if (frames_ruler->is_realized() && ev->window == frames_ruler->get_window()->gobj()) grab_widget = frames_ruler;
	else if (minsec_ruler->is_realized() && ev->window == minsec_ruler->get_window()->gobj()) grab_widget = minsec_ruler;

	if (grab_widget) {
		grab_widget->add_modal_grab ();
		ruler_grabbed_widget = grab_widget;
	}

	gint x,y;
	Gdk::ModifierType state;

	/* need to use the correct x,y, the event lies */
	time_canvas_event_box.get_window()->get_pointer (x, y, state);

	nframes_t where = leftmost_frame + pixel_to_frame (x);

	switch (ev->button) {
	case 1:
		// Since we are about to move the playhead, cancel any running
		// auditions.
		if (session->is_auditioning()) {
			session->cancel_audition ();
		}
		/* transport playhead */
		snap_to (where);
		session->request_locate (where);
		_dragging_playhead = true;
		break;

	case 2:
		/* edit cursor */
		if (snap_type != Editing::SnapToEditCursor) {
			snap_to (where);
		}
		edit_cursor->set_position (where);
		edit_cursor_clock.set (where);
		break;

	default:
		break;
	}

	return TRUE;
}

gint
Editor::ruler_button_release (GdkEventButton* ev)
{
	gint x,y;
	Gdk::ModifierType state;

	/* need to use the correct x,y, the event lies */
	time_canvas_event_box.get_window()->get_pointer (x, y, state);

	ruler_pressed_button = 0;
	
	if (session == 0) {
		return FALSE;
	}

	stop_canvas_autoscroll();
	
	nframes_t where = leftmost_frame + pixel_to_frame (x);

	switch (ev->button) {
	case 1:
		/* transport playhead */
		_dragging_playhead = false;
		snap_to (where);
		session->request_locate (where);
		break;

	case 2:
		/* edit cursor */
		if (snap_type != Editing::SnapToEditCursor) {
			snap_to (where);
		}
		edit_cursor->set_position (where);
		edit_cursor_clock.set (where);
		break;

	case 3:
		/* popup menu */
		snap_to (where);
		popup_ruler_menu (where);
		
		break;
	default:
		break;
	}


	if (ruler_grabbed_widget) {
		ruler_grabbed_widget->remove_modal_grab();
		ruler_grabbed_widget = 0;
	}

	return TRUE;
}

gint
Editor::ruler_label_button_release (GdkEventButton* ev)
{
	if (ev->button == 3)
	{
		popup_ruler_menu();
	}
	
	return TRUE;
}


gint
Editor::ruler_mouse_motion (GdkEventMotion* ev)
{
	if (session == 0 || !ruler_pressed_button) {
		return FALSE;
	}
	
       	double wcx=0,wcy=0;
	double cx=0,cy=0;

	gint x,y;
	Gdk::ModifierType state;

	/* need to use the correct x,y, the event lies */
	time_canvas_event_box.get_window()->get_pointer (x, y, state);

<<<<<<< HEAD
	time_canvas.c2w (x, y, wcx, wcy);
	time_canvas.w2c (wcx, wcy, cx, cy);

	wcx = x;
	nframes_t where = event_frame ((GdkEvent*) ev, &wcx, (double *) 0);
	cx = wcx;

=======

	track_canvas.c2w (x, y, wcx, wcy);
	track_canvas.w2c (wcx, wcy, cx, cy);
	
	nframes_t where = leftmost_frame + pixel_to_frame (x);

>>>>>>> a22f2555
	/// ripped from maybe_autoscroll, and adapted to work here
	nframes_t one_page = (nframes_t) rint (canvas_width * frames_per_unit);
	nframes_t rightmost_frame = leftmost_frame + one_page;

	if (autoscroll_timeout_tag < 0) {
		if (where > rightmost_frame) {
			if (rightmost_frame < max_frames) {
				start_canvas_autoscroll (1);
			}
		} else if (where <= leftmost_frame) {
			if (leftmost_frame > 0) {
				start_canvas_autoscroll (-1);
			}
		} 
	} else {
		if (where >= leftmost_frame && where < rightmost_frame) {
			stop_canvas_autoscroll ();
		}
	}
	//////	
	
	snap_to (where);

	Cursor* cursor = 0;
	
	switch (ruler_pressed_button) {
	case 1:
		/* transport playhead */
		cursor = playhead_cursor;
		break;

	case 2:
		/* edit cursor */
		cursor = edit_cursor;
		break;

	default:
		break;
	}

	if (cursor) {
		cursor->set_position (where);
		
		if (cursor == edit_cursor) {
			edit_cursor_clock.set (where);
		} else if (cursor == playhead_cursor) {
			UpdateAllTransportClocks (cursor->current_frame);
		}
	}
	
	return TRUE;
}


void
Editor::popup_ruler_menu (nframes_t where, ItemType t)
{
	using namespace Menu_Helpers;

	if (editor_ruler_menu == 0) {
		editor_ruler_menu = new Menu;
		editor_ruler_menu->set_name ("ArdourContextMenu");
	}

	// always build from scratch
	MenuList& ruler_items = editor_ruler_menu->items();
	editor_ruler_menu->set_name ("ArdourContextMenu");
	ruler_items.clear();

	CheckMenuItem * mitem;

	no_ruler_shown_update = true;

	switch (t) {
	case MarkerBarItem:
		ruler_items.push_back (MenuElem (_("New location marker"), bind ( mem_fun(*this, &Editor::mouse_add_new_marker), where)));
		ruler_items.push_back (MenuElem (_("Clear all locations"), mem_fun(*this, &Editor::clear_markers)));
		ruler_items.push_back (MenuElem (_("Unhide locations"), mem_fun(*this, &Editor::unhide_markers)));
		ruler_items.push_back (SeparatorElem ());
		break;
	case RangeMarkerBarItem:
		//ruler_items.push_back (MenuElem (_("New Range")));
		ruler_items.push_back (MenuElem (_("Clear all ranges"), mem_fun(*this, &Editor::clear_ranges)));
		ruler_items.push_back (MenuElem (_("Unhide ranges"), mem_fun(*this, &Editor::unhide_ranges)));
		ruler_items.push_back (SeparatorElem ());

		break;
	case TransportMarkerBarItem:

		break;
		
	case TempoBarItem:
		ruler_items.push_back (MenuElem (_("New Tempo"), bind ( mem_fun(*this, &Editor::mouse_add_new_tempo_event), where)));
		ruler_items.push_back (MenuElem (_("Clear tempo")));
		ruler_items.push_back (SeparatorElem ());
		break;

	case MeterBarItem:
		ruler_items.push_back (MenuElem (_("New Meter"), bind ( mem_fun(*this, &Editor::mouse_add_new_meter_event), where)));
		ruler_items.push_back (MenuElem (_("Clear meter")));
		ruler_items.push_back (SeparatorElem ());
		break;

	default:
		break;
	}
	
	ruler_items.push_back (CheckMenuElem (_("Min:Secs"), bind (mem_fun(*this, &Editor::ruler_toggled), (int)ruler_metric_minsec)));
	mitem = (CheckMenuItem *) &ruler_items.back(); 
	if (ruler_shown[ruler_metric_minsec]) {
		mitem->set_active(true);
	}

	ruler_items.push_back (CheckMenuElem (_("Timecode"), bind (mem_fun(*this, &Editor::ruler_toggled), (int)ruler_metric_smpte)));
	mitem = (CheckMenuItem *) &ruler_items.back(); 
	if (ruler_shown[ruler_metric_smpte]) {
		mitem->set_active(true);
	}

	ruler_items.push_back (CheckMenuElem (_("Frames"), bind (mem_fun(*this, &Editor::ruler_toggled), (int)ruler_metric_frames)));
	mitem = (CheckMenuItem *) &ruler_items.back(); 
	if (ruler_shown[ruler_metric_frames]) {
		mitem->set_active(true);
	}

	ruler_items.push_back (CheckMenuElem (_("Bars:Beats"), bind (mem_fun(*this, &Editor::ruler_toggled), (int)ruler_metric_bbt)));
	mitem = (CheckMenuItem *) &ruler_items.back(); 
	if (ruler_shown[ruler_metric_bbt]) {
		mitem->set_active(true);
	}

	ruler_items.push_back (SeparatorElem ());

	ruler_items.push_back (CheckMenuElem (_("Meter"), bind (mem_fun(*this, &Editor::ruler_toggled), (int)ruler_time_meter)));
	mitem = (CheckMenuItem *) &ruler_items.back(); 
	if (ruler_shown[ruler_time_meter]) {
		mitem->set_active(true);
	}

	ruler_items.push_back (CheckMenuElem (_("Tempo"), bind (mem_fun(*this, &Editor::ruler_toggled), (int)ruler_time_tempo)));
	mitem = (CheckMenuItem *) &ruler_items.back(); 
	if (ruler_shown[ruler_time_tempo]) {
		mitem->set_active(true);
	}

	ruler_items.push_back (CheckMenuElem (_("Location Markers"), bind (mem_fun(*this, &Editor::ruler_toggled), (int)ruler_time_marker)));
	mitem = (CheckMenuItem *) &ruler_items.back(); 
	if (ruler_shown[ruler_time_marker]) {
		mitem->set_active(true);
	}

 	ruler_items.push_back (CheckMenuElem (_("Range Markers"), bind (mem_fun(*this, &Editor::ruler_toggled), (int)ruler_time_range_marker)));
 	mitem = (CheckMenuItem *) &ruler_items.back(); 
 	if (ruler_shown[ruler_time_range_marker]) {
 		mitem->set_active(true);
 	}

 	ruler_items.push_back (CheckMenuElem (_("Loop/Punch Ranges"), bind (mem_fun(*this, &Editor::ruler_toggled), (int)ruler_time_transport_marker)));
 	mitem = (CheckMenuItem *) &ruler_items.back(); 
 	if (ruler_shown[ruler_time_transport_marker]) {
 		mitem->set_active(true);
 	}
	
        editor_ruler_menu->popup (1, gtk_get_current_event_time());

	no_ruler_shown_update = false;
}

void
Editor::ruler_toggled (int ruler)
{
	if (!session) return;
	if (ruler < 0 || ruler >= (int) sizeof(ruler_shown)) return;

	if (no_ruler_shown_update) return;

	if (ruler_shown[ruler]) {
		if (visible_timebars <= 1) {
			// must always have 1 visible
			return;
		}
	}
	
	ruler_shown[ruler] = !ruler_shown[ruler];

	update_ruler_visibility ();

	// update session extra RulerVisibility
	store_ruler_visibility ();
}

void
Editor::store_ruler_visibility ()
{
	XMLNode* node = new XMLNode(X_("RulerVisibility"));

	node->add_property (X_("smpte"), ruler_shown[ruler_metric_smpte] ? "yes": "no");
	node->add_property (X_("bbt"), ruler_shown[ruler_metric_bbt] ? "yes": "no");
	node->add_property (X_("frames"), ruler_shown[ruler_metric_frames] ? "yes": "no");
	node->add_property (X_("minsec"), ruler_shown[ruler_metric_minsec] ? "yes": "no");
	node->add_property (X_("tempo"), ruler_shown[ruler_time_tempo] ? "yes": "no");
	node->add_property (X_("meter"), ruler_shown[ruler_time_meter] ? "yes": "no");
	node->add_property (X_("marker"), ruler_shown[ruler_time_marker] ? "yes": "no");
	node->add_property (X_("rangemarker"), ruler_shown[ruler_time_range_marker] ? "yes": "no");
	node->add_property (X_("transportmarker"), ruler_shown[ruler_time_transport_marker] ? "yes": "no");

	session->add_extra_xml (*node);
	session->set_dirty ();
}

void 
Editor::restore_ruler_visibility ()
{
	XMLProperty* prop;
	XMLNode * node = session->extra_xml (X_("RulerVisibility"));

	if (node) {
		if ((prop = node->property ("smpte")) != 0) {
			if (prop->value() == "yes") 
				ruler_shown[ruler_metric_smpte] = true;
			else 
				ruler_shown[ruler_metric_smpte] = false;
		}
		if ((prop = node->property ("bbt")) != 0) {
			if (prop->value() == "yes") 
				ruler_shown[ruler_metric_bbt] = true;
			else 
				ruler_shown[ruler_metric_bbt] = false;
		}
		if ((prop = node->property ("frames")) != 0) {
			if (prop->value() == "yes") 
				ruler_shown[ruler_metric_frames] = true;
			else 
				ruler_shown[ruler_metric_frames] = false;
		}
		if ((prop = node->property ("minsec")) != 0) {
			if (prop->value() == "yes") 
				ruler_shown[ruler_metric_minsec] = true;
			else 
				ruler_shown[ruler_metric_minsec] = false;
		}
		if ((prop = node->property ("tempo")) != 0) {
			if (prop->value() == "yes") 
				ruler_shown[ruler_time_tempo] = true;
			else 
				ruler_shown[ruler_time_tempo] = false;
		}
		if ((prop = node->property ("meter")) != 0) {
			if (prop->value() == "yes") 
				ruler_shown[ruler_time_meter] = true;
			else 
				ruler_shown[ruler_time_meter] = false;
		}
		if ((prop = node->property ("marker")) != 0) {
			if (prop->value() == "yes") 
				ruler_shown[ruler_time_marker] = true;
			else 
				ruler_shown[ruler_time_marker] = false;
		}
		if ((prop = node->property ("rangemarker")) != 0) {
			if (prop->value() == "yes") 
				ruler_shown[ruler_time_range_marker] = true;
			else 
				ruler_shown[ruler_time_range_marker] = false;
		}
		if ((prop = node->property ("transportmarker")) != 0) {
			if (prop->value() == "yes") 
				ruler_shown[ruler_time_transport_marker] = true;
			else 
				ruler_shown[ruler_time_transport_marker] = false;
		}

	}

	update_ruler_visibility ();
}


void
Editor::update_ruler_visibility ()
{
	using namespace Box_Helpers;
	BoxList & lab_children =  time_button_vbox.children();
	BoxList & ruler_children =  time_canvas_vbox.children();

	visible_timebars = 0;

	lab_children.clear();

	// leave the last one (the time_canvas) intact
	while (ruler_children.size() > 1) {
		ruler_children.pop_front();
	}

	BoxList::iterator canvaspos = ruler_children.begin();
	
	_smpte_ruler = gtk_custom_hruler_new ();
	smpte_ruler = Glib::wrap (_smpte_ruler);
	smpte_ruler->set_name ("SMPTERuler");
	smpte_ruler->set_size_request (-1, (int)timebar_height);
	gtk_custom_ruler_set_metric (GTK_CUSTOM_RULER(_smpte_ruler), &ruler_metrics[ruler_metric_smpte]);
	
	_bbt_ruler = gtk_custom_hruler_new ();
	bbt_ruler = Glib::wrap (_bbt_ruler);
	bbt_ruler->set_name ("BBTRuler");
	bbt_ruler->set_size_request (-1, (int)timebar_height);
	gtk_custom_ruler_set_metric (GTK_CUSTOM_RULER(_bbt_ruler), &ruler_metrics[ruler_metric_bbt]);

	_frames_ruler = gtk_custom_hruler_new ();
	frames_ruler = Glib::wrap (_frames_ruler);
	frames_ruler->set_name ("FramesRuler");
	frames_ruler->set_size_request (-1, (int)timebar_height);
	gtk_custom_ruler_set_metric (GTK_CUSTOM_RULER(_frames_ruler), &ruler_metrics[ruler_metric_frames]);

	_minsec_ruler = gtk_custom_hruler_new ();
	minsec_ruler = Glib::wrap (_minsec_ruler);
	minsec_ruler->set_name ("MinSecRuler");
	minsec_ruler->set_size_request (-1, (int)timebar_height);
	gtk_custom_ruler_set_metric (GTK_CUSTOM_RULER(_minsec_ruler), &ruler_metrics[ruler_metric_minsec]);

	
	smpte_ruler->set_events (Gdk::BUTTON_PRESS_MASK|Gdk::BUTTON_RELEASE_MASK);
	bbt_ruler->set_events (Gdk::BUTTON_PRESS_MASK|Gdk::BUTTON_RELEASE_MASK);
	frames_ruler->set_events (Gdk::BUTTON_PRESS_MASK|Gdk::BUTTON_RELEASE_MASK);
	minsec_ruler->set_events (Gdk::BUTTON_PRESS_MASK|Gdk::BUTTON_RELEASE_MASK);

	smpte_ruler->signal_button_release_event().connect (mem_fun(*this, &Editor::ruler_button_release));
	bbt_ruler->signal_button_release_event().connect (mem_fun(*this, &Editor::ruler_button_release));
	frames_ruler->signal_button_release_event().connect (mem_fun(*this, &Editor::ruler_button_release));
	minsec_ruler->signal_button_release_event().connect (mem_fun(*this, &Editor::ruler_button_release));

	smpte_ruler->signal_button_press_event().connect (mem_fun(*this, &Editor::ruler_button_press));
	bbt_ruler->signal_button_press_event().connect (mem_fun(*this, &Editor::ruler_button_press));
	frames_ruler->signal_button_press_event().connect (mem_fun(*this, &Editor::ruler_button_press));
	minsec_ruler->signal_button_press_event().connect (mem_fun(*this, &Editor::ruler_button_press));
	
	smpte_ruler->signal_motion_notify_event().connect (mem_fun(*this, &Editor::ruler_mouse_motion));
	bbt_ruler->signal_motion_notify_event().connect (mem_fun(*this, &Editor::ruler_mouse_motion));
	frames_ruler->signal_motion_notify_event().connect (mem_fun(*this, &Editor::ruler_mouse_motion));
	minsec_ruler->signal_motion_notify_event().connect (mem_fun(*this, &Editor::ruler_mouse_motion));

	ruler_children.insert (canvaspos, Element(*_ruler_separator, PACK_SHRINK, PACK_START));
	
	if (ruler_shown[ruler_metric_minsec]) {
		lab_children.push_back (Element(minsec_label, PACK_SHRINK, PACK_START));
		ruler_children.insert (canvaspos, Element(*minsec_ruler, PACK_SHRINK, PACK_START));
		visible_timebars++;
	}

	if (ruler_shown[ruler_metric_smpte]) {
		lab_children.push_back (Element(smpte_label, PACK_SHRINK, PACK_START));
		ruler_children.insert (canvaspos, Element(*smpte_ruler, PACK_SHRINK, PACK_START));
		visible_timebars++;
	}

	if (ruler_shown[ruler_metric_frames]) {
		lab_children.push_back (Element(frame_label, PACK_SHRINK, PACK_START));
		ruler_children.insert (canvaspos, Element(*frames_ruler, PACK_SHRINK, PACK_START));
		visible_timebars++;
	}

	if (ruler_shown[ruler_metric_bbt]) {
		lab_children.push_back (Element(bbt_label, PACK_SHRINK, PACK_START));
		ruler_children.insert (canvaspos, Element(*bbt_ruler, PACK_SHRINK, PACK_START));
		visible_timebars++;
	}

	double tbpos = 1.0;
	double old_unit_pos ;
	
	if (ruler_shown[ruler_time_meter]) {
		lab_children.push_back (Element(meter_label, PACK_SHRINK, PACK_START));

		old_unit_pos = meter_group->property_y();
		if (tbpos != old_unit_pos) {
			meter_group->move ( 0.0, tbpos - old_unit_pos);
		}
		meter_group->show();
		tbpos += timebar_height;
		visible_timebars++;
	}
	else {
		meter_group->hide();
	}
	
	if (ruler_shown[ruler_time_tempo]) {
		lab_children.push_back (Element(tempo_label, PACK_SHRINK, PACK_START));
		old_unit_pos = tempo_group->property_y();
		if (tbpos != old_unit_pos) {
			tempo_group->move(0.0, tbpos - old_unit_pos);
		}
		tempo_group->show();
		tbpos += timebar_height;
		visible_timebars++;
	}
	else {
		tempo_group->hide();
	}
	
	if (ruler_shown[ruler_time_marker]) {
		lab_children.push_back (Element(mark_label, PACK_SHRINK, PACK_START));
		old_unit_pos = marker_group->property_y();
		if (tbpos != old_unit_pos) {
			marker_group->move ( 0.0, tbpos - old_unit_pos);
		}
		marker_group->show();
		tbpos += timebar_height;
		visible_timebars++;
	}
	else {
		marker_group->hide();
	}
	
	if (ruler_shown[ruler_time_range_marker]) {
		lab_children.push_back (Element(range_mark_label, PACK_SHRINK, PACK_START));
		old_unit_pos = range_marker_group->property_y();
		if (tbpos != old_unit_pos) {
			range_marker_group->move (0.0, tbpos - old_unit_pos);
		}
		range_marker_group->show();
		tbpos += timebar_height;
		visible_timebars++;
	}
	else {
		range_marker_group->hide();
	}

	if (ruler_shown[ruler_time_transport_marker]) {
		lab_children.push_back (Element(transport_mark_label, PACK_SHRINK, PACK_START));
		old_unit_pos = transport_marker_group->property_y();
		if (tbpos != old_unit_pos) {
			transport_marker_group->move ( 0.0, tbpos - old_unit_pos);
		}
		transport_marker_group->show();
		tbpos += timebar_height;
		visible_timebars++;
	}
	else {
		transport_marker_group->hide();
	}
	
	time_canvas_vbox.set_size_request (-1, (int)(timebar_height * visible_timebars));
	time_canvas_event_box.queue_resize();
	
	update_fixed_rulers();
	//update_tempo_based_rulers();
	redisplay_tempo (false);

	time_canvas_event_box.show_all();
	time_button_frame.show_all();
}

void
Editor::update_just_smpte ()
{
	ENSURE_GUI_THREAD(mem_fun(*this, &Editor::update_just_smpte));
	
	if (session == 0) {
		return;
	}

	/* XXX Note the potential loss of accuracy here as we convert from
	   an uint32_t (or larger) to a float ... what to do ?
	*/

	nframes_t page = (nframes_t) floor (canvas_width * frames_per_unit);
	nframes_t rightmost_frame = leftmost_frame + page;

	if (ruler_shown[ruler_metric_smpte]) {
		gtk_custom_ruler_set_range (GTK_CUSTOM_RULER(_smpte_ruler), leftmost_frame, rightmost_frame,
					    leftmost_frame, session->current_end_frame());
	}
}

void
Editor::update_fixed_rulers ()
{
	nframes_t rightmost_frame;

	if (session == 0) {
		return;
	}

	/* XXX Note the potential loss of accuracy here as we convert from
	   an uint32_t (or larger) to a float ... what to do ?
	*/

	nframes_t page = (nframes_t) floor (canvas_width * frames_per_unit);

	ruler_metrics[ruler_metric_smpte].units_per_pixel = frames_per_unit;
	ruler_metrics[ruler_metric_frames].units_per_pixel = frames_per_unit;
	ruler_metrics[ruler_metric_minsec].units_per_pixel = frames_per_unit;

	rightmost_frame = leftmost_frame + page;

	/* these force a redraw, which in turn will force execution of the metric callbacks
	   to compute the relevant ticks to display.
	*/

	if (ruler_shown[ruler_metric_smpte]) {
		gtk_custom_ruler_set_range (GTK_CUSTOM_RULER(_smpte_ruler), leftmost_frame, rightmost_frame,
					    leftmost_frame, session->current_end_frame());
	}
	
	if (ruler_shown[ruler_metric_frames]) {
		gtk_custom_ruler_set_range (GTK_CUSTOM_RULER(_frames_ruler), leftmost_frame, rightmost_frame,
					    leftmost_frame, session->current_end_frame());
	}
	
	if (ruler_shown[ruler_metric_minsec]) {
		gtk_custom_ruler_set_range (GTK_CUSTOM_RULER(_minsec_ruler), leftmost_frame, rightmost_frame,
					    leftmost_frame, session->current_end_frame());
	}
}		

void
Editor::update_tempo_based_rulers ()
{
	if (session == 0) {
		return;
	}

	/* XXX Note the potential loss of accuracy here as we convert from
	   an uint32_t (or larger) to a float ... what to do ?
	*/

	nframes_t page = (nframes_t) floor (canvas_width * frames_per_unit);
	ruler_metrics[ruler_metric_bbt].units_per_pixel = frames_per_unit;

	if (ruler_shown[ruler_metric_bbt]) {
		gtk_custom_ruler_set_range (GTK_CUSTOM_RULER(_bbt_ruler), leftmost_frame, leftmost_frame+page, 
					    leftmost_frame, session->current_end_frame());
	}
}

/* Mark generation */

gint
Editor::_metric_get_smpte (GtkCustomRulerMark **marks, gdouble lower, gdouble upper, gint maxchars)
{
	return ruler_editor->metric_get_smpte (marks, lower, upper, maxchars);
}

gint
Editor::_metric_get_bbt (GtkCustomRulerMark **marks, gdouble lower, gdouble upper, gint maxchars)
{
	return ruler_editor->metric_get_bbt (marks, lower, upper, maxchars);
}

gint
Editor::_metric_get_frames (GtkCustomRulerMark **marks, gdouble lower, gdouble upper, gint maxchars)
{
	return ruler_editor->metric_get_frames (marks, lower, upper, maxchars);
}

gint
Editor::_metric_get_minsec (GtkCustomRulerMark **marks, gdouble lower, gdouble upper, gint maxchars)
{
	return ruler_editor->metric_get_minsec (marks, lower, upper, maxchars);
}

gint
Editor::metric_get_smpte (GtkCustomRulerMark **marks, gdouble lower, gdouble upper, gint maxchars)
{
	nframes_t range;
	nframes_t pos;
	nframes_t spacer;
	nframes_t fr;
	SMPTE::Time smpte;
	gchar buf[16];
	gint nmarks = 0;
	gint n;
	bool show_bits = false;
	bool show_frames = false;
	bool show_seconds = false;
	bool show_minutes = false;
	bool show_hours = false;
	int mark_modulo;

	if (session == 0) {
		return 0;
	}

	fr = session->frame_rate();

	if (lower > (spacer = (nframes_t)(128 * Editor::get_current_zoom ()))) {
		lower = lower - spacer;
	} else {
		lower = 0;
	}
	upper = upper + spacer;
	range = (nframes_t) floor (upper - lower);

	if (range < (2 * session->frames_per_smpte_frame())) { /* 0 - 2 frames */
		show_bits = true;
		mark_modulo = 20;
		nmarks = 1 + (2 * Config->get_subframes_per_frame());
	} else if (range <= (fr / 4)) { /* 2 frames - 0.250 second */
		show_frames = true;
		mark_modulo = 1;
		nmarks = 1 + (range / (nframes_t)session->frames_per_smpte_frame());
	} else if (range <= (fr / 2)) { /* 0.25-0.5 second */
		show_frames = true;
		mark_modulo = 2;
		nmarks = 1 + (range / (nframes_t)session->frames_per_smpte_frame());
	} else if (range <= fr) { /* 0.5-1 second */
		show_frames = true;
		mark_modulo = 5;
		nmarks = 1 + (range / (nframes_t)session->frames_per_smpte_frame());
	} else if (range <= 2 * fr) { /* 1-2 seconds */
		show_frames = true;
		mark_modulo = 10;
		nmarks = 1 + (range / (nframes_t)session->frames_per_smpte_frame());
	} else if (range <= 8 * fr) { /* 2-8 seconds */
		show_seconds = true;
		mark_modulo = 1;
		nmarks = 1 + (range / fr);
	} else if (range <= 16 * fr) { /* 8-16 seconds */
		show_seconds = true;
		mark_modulo = 2;
		nmarks = 1 + (range / fr);
	} else if (range <= 30 * fr) { /* 16-30 seconds */
		show_seconds = true;
		mark_modulo = 5;
		nmarks = 1 + (range / fr);
	} else if (range <= 60 * fr) { /* 30-60 seconds */
		show_seconds = true;
		mark_modulo = 5;
		nmarks = 1 + (range / fr);
	} else if (range <= 2 * 60 * fr) { /* 1-2 minutes */
		show_seconds = true;
		mark_modulo = 20;
		nmarks = 1 + (range / fr);
	} else if (range <= 4 * 60 * fr) { /* 2-4 minutes */
		show_seconds = true;
		mark_modulo = 30;
		nmarks = 1 + (range / fr);
	} else if (range <= 10 * 60 * fr) { /* 4-10 minutes */
		show_minutes = true;
		mark_modulo = 2;
		nmarks = 1 + 10;
	} else if (range <= 30 * 60 * fr) { /* 10-30 minutes */
		show_minutes = true;
		mark_modulo = 5;
		nmarks = 1 + 30;
	} else if (range <= 60 * 60 * fr) { /* 30 minutes - 1hr */
		show_minutes = true;
		mark_modulo = 10;
		nmarks = 1 + 60;
	} else if (range <= 4 * 60 * 60 * fr) { /* 1 - 4 hrs*/
		show_minutes = true;
		mark_modulo = 30;
		nmarks = 1 + (60 * 4);
	} else if (range <= 8 * 60 * 60 * fr) { /* 4 - 8 hrs*/
		show_hours = true;
		mark_modulo = 1;
		nmarks = 1 + 8;
	} else if (range <= 16 * 60 * 60 * fr) { /* 16-24 hrs*/
		show_hours = true;
		mark_modulo = 1;
		nmarks = 1 + 24;
	} else {
    
		/* not possible if nframes_t is a 32 bit quantity */
    
		show_hours = true;
		mark_modulo = 4;
		nmarks = 1 + 24;
	}
  
	pos = (nframes_t) floor (lower);
	
	*marks = (GtkCustomRulerMark *) g_malloc (sizeof(GtkCustomRulerMark) * nmarks);  
	
	if (show_bits) {
		// Find smpte time of this sample (pos) with subframe accuracy
		session->sample_to_smpte(pos, smpte, true /* use_offset */, true /* use_subframes */ );
    
		for (n = 0; n < nmarks; n++) {
			session->smpte_to_sample(smpte, pos, true /* use_offset */, true /* use_subframes */ );
			if ((smpte.subframes % mark_modulo) == 0) {
				if (smpte.subframes == 0) {
					(*marks)[n].style = GtkCustomRulerMarkMajor;
					snprintf (buf, sizeof(buf), "%s%02u:%02u:%02u:%02u", smpte.negative ? "-" : "", smpte.hours, smpte.minutes, smpte.seconds, smpte.frames);
				} else {
					(*marks)[n].style = GtkCustomRulerMarkMinor;
					snprintf (buf, sizeof(buf), ".%02u", smpte.subframes);
				}
			} else {
				snprintf (buf, sizeof(buf)," ");
				(*marks)[n].style = GtkCustomRulerMarkMicro;
        
			}
			(*marks)[n].label = g_strdup (buf);
			(*marks)[n].position = pos;

			// Increment subframes by one
			SMPTE::increment_subframes( smpte );
		}
	} else if (show_seconds) {
		// Find smpte time of this sample (pos)
		session->sample_to_smpte(pos, smpte, true /* use_offset */, false /* use_subframes */ );
		// Go to next whole second down
		SMPTE::seconds_floor( smpte );

		for (n = 0; n < nmarks; n++) {
			session->smpte_to_sample(smpte, pos, true /* use_offset */, false /* use_subframes */ );
			if ((smpte.seconds % mark_modulo) == 0) {
				if (smpte.seconds == 0) {
					(*marks)[n].style = GtkCustomRulerMarkMajor;
					(*marks)[n].position = pos;
				} else {
					(*marks)[n].style = GtkCustomRulerMarkMinor;
					(*marks)[n].position = pos;
				}
				snprintf (buf, sizeof(buf), "%s%02u:%02u:%02u:%02u", smpte.negative ? "-" : "", smpte.hours, smpte.minutes, smpte.seconds, smpte.frames);
			} else {
				snprintf (buf, sizeof(buf)," ");
				(*marks)[n].style = GtkCustomRulerMarkMicro;
				(*marks)[n].position = pos;
        
			}
			(*marks)[n].label = g_strdup (buf);
			SMPTE::increment_seconds( smpte );
		}
	} else if (show_minutes) {
		// Find smpte time of this sample (pos)
		session->sample_to_smpte(pos, smpte, true /* use_offset */, false /* use_subframes */ );
		// Go to next whole minute down
		SMPTE::minutes_floor( smpte );

		for (n = 0; n < nmarks; n++) {
			session->smpte_to_sample(smpte, pos, true /* use_offset */, false /* use_subframes */ );
			if ((smpte.minutes % mark_modulo) == 0) {
				if (smpte.minutes == 0) {
					(*marks)[n].style = GtkCustomRulerMarkMajor;
				} else {
					(*marks)[n].style = GtkCustomRulerMarkMinor;
				}
				snprintf (buf, sizeof(buf), "%s%02u:%02u:%02u:%02u", smpte.negative ? "-" : "", smpte.hours, smpte.minutes, smpte.seconds, smpte.frames);
			} else {
				snprintf (buf, sizeof(buf)," ");
				(*marks)[n].style = GtkCustomRulerMarkMicro;
        
			}
			(*marks)[n].label = g_strdup (buf);
			(*marks)[n].position = pos;
			SMPTE::increment_minutes( smpte );
		}
	} else if (show_hours) {
		// Find smpte time of this sample (pos)
		session->sample_to_smpte(pos, smpte, true /* use_offset */, false /* use_subframes */ );
		// Go to next whole hour down
		SMPTE::hours_floor( smpte );

		for (n = 0; n < nmarks; n++) {
			session->smpte_to_sample(smpte, pos, true /* use_offset */, false /* use_subframes */ );
			if ((smpte.hours % mark_modulo) == 0) {
				(*marks)[n].style = GtkCustomRulerMarkMajor;
				snprintf (buf, sizeof(buf), "%s%02u:%02u:%02u:%02u", smpte.negative ? "-" : "", smpte.hours, smpte.minutes, smpte.seconds, smpte.frames);
			} else {
				snprintf (buf, sizeof(buf)," ");
				(*marks)[n].style = GtkCustomRulerMarkMicro;
        
			}
			(*marks)[n].label = g_strdup (buf);
			(*marks)[n].position = pos;

			SMPTE::increment_hours( smpte );
		}
	} else { // show_frames
		// Find smpte time of this sample (pos)
		session->sample_to_smpte(pos, smpte, true /* use_offset */, false /* use_subframes */ );
		// Go to next whole frame down
		SMPTE::frames_floor( smpte );

		for (n = 0; n < nmarks; n++) {
			session->smpte_to_sample(smpte, pos, true /* use_offset */, false /* use_subframes */ );
			if ((smpte.frames % mark_modulo) == 0)  {
				(*marks)[n].style = GtkCustomRulerMarkMajor;
				(*marks)[n].position = pos;
				snprintf (buf, sizeof(buf), "%s%02u:%02u:%02u:%02u", smpte.negative ? "-" : "", smpte.hours, smpte.minutes, smpte.seconds, smpte.frames);
			} else {
				snprintf (buf, sizeof(buf)," ");
				(*marks)[n].style = GtkCustomRulerMarkMicro;
				(*marks)[n].position = pos;
        
			}
			(*marks)[n].label = g_strdup (buf);
			SMPTE::increment( smpte );
		}
	}
  
	return nmarks;
}


gint
Editor::metric_get_bbt (GtkCustomRulerMark **marks, gdouble lower, gdouble upper, gint maxchars)
{
        if (session == 0) {
                return 0;
        }

	TempoMap::BBTPointList::iterator i;

        uint32_t beats = 0;
        uint32_t bars = 0;
        uint32_t desirable_marks;
	uint32_t magic_accent_number = 1;
	gint nmarks;
        char buf[64];
        gint  n = 0;
	nframes_t pos;
	bool bar_helper_on = true;
       
	BBT_Time next_beat;
	nframes_t next_beat_pos;

      	if ((desirable_marks = maxchars / 7) == 0) {
               return 0;
        }

        /* align the tick marks to whatever we're snapping to... */

	switch (snap_type) {
	case SnapToAThirdBeat:
                bbt_beat_subdivision = 3;
		break;
	case SnapToAQuarterBeat:
                bbt_beat_subdivision = 4;
		break;
	case SnapToAEighthBeat:
                bbt_beat_subdivision = 8;
		magic_accent_number = 2;
		break;
	case SnapToASixteenthBeat:
                bbt_beat_subdivision = 16;
		magic_accent_number = 4;
		break;
	case SnapToAThirtysecondBeat:
                bbt_beat_subdivision = 32;
		magic_accent_number = 8;
		break;
	default:
	       bbt_beat_subdivision = 4;
		break;
	}

	if (current_bbt_points == 0 || current_bbt_points->empty()) {
		return 0;
	}

	i = current_bbt_points->end();
	i--;
	bars = (*i).bar - (*current_bbt_points->begin()).bar;
	beats = current_bbt_points->size() - bars;

	/*Only show the bar helper if there aren't many bars on the screen */
	if (bars > 1) {
	        bar_helper_on = false;
	}

	if (desirable_marks > (beats / 4)) {

		/* we're in beat land...*/

		uint32_t tick = 0;
		uint32_t skip;
		uint32_t t;
	        nframes_t frame_skip;
		double frame_skip_error;
		double accumulated_error;
		double position_of_helper;
		bool i_am_accented = false;
		bool we_need_ticks = false;
		bool helper_active = false;
	
		position_of_helper = lower + (30 * Editor::get_current_zoom ());

		if (desirable_marks >= (beats)) {
			nmarks = (beats * bbt_beat_subdivision) + 1;
			we_need_ticks = true;
		} else {
			nmarks = beats + 1;
		}

		*marks = (GtkCustomRulerMark *) g_malloc (sizeof(GtkCustomRulerMark) * nmarks);

		(*marks)[0].label = g_strdup(" ");
		(*marks)[0].position = lower;
		(*marks)[0].style = GtkCustomRulerMarkMicro;
		
		for (n = 1,   i = current_bbt_points->begin(); n < nmarks && i != current_bbt_points->end(); ++i) {

			if ((*i).frame < lower && (bar_helper_on)) {
					snprintf (buf, sizeof(buf), "<%" PRIu32 "|%" PRIu32, (*i).bar, (*i).beat);
					(*marks)[0].label = g_strdup (buf); 
					helper_active = true;
			} else {

			  if ((*i).type == TempoMap::Bar)  {
			    if (((*i).frame < position_of_helper) && helper_active) {
			      snprintf (buf, sizeof(buf), " ");
			    } else {
			      snprintf (buf, sizeof(buf), "%" PRIu32, (*i).bar);
			    }
			    (*marks)[n].label = g_strdup (buf);
			    (*marks)[n].position = (*i).frame;
			    (*marks)[n].style = GtkCustomRulerMarkMajor;
			    n++;
			    
			  } else if (((*i).type == TempoMap::Beat) && ((*i).beat > 1)) {
			    ((((*i).frame < position_of_helper) && bar_helper_on) || !we_need_ticks) ?
			      snprintf (buf, sizeof(buf), " ") : snprintf (buf, sizeof(buf), "%" PRIu32, (*i).beat);
			    if (((*i).beat % 2 == 1) || we_need_ticks) {
			      (*marks)[n].style = GtkCustomRulerMarkMinor;
			    } else {
			      (*marks)[n].style = GtkCustomRulerMarkMicro;
			    }
			    (*marks)[n].label =  g_strdup (buf);
			    (*marks)[n].position = (*i).frame;
			    n++;
			  }

			}


			/* Add the tick marks */

			if (we_need_ticks && (*i).type == TempoMap::Beat) {

			        /* Find the next beat */

			        next_beat.beats = (*i).beat;
				next_beat.bars = (*i).bar;

				if ((*i).meter->beats_per_bar() > (next_beat.beats + 1)) {
				  next_beat.beats += 1;
				} else {
				  next_beat.bars += 1;
				  next_beat.beats = 1;
				}
				
				next_beat_pos = session->tempo_map().frame_time(next_beat);

      			        frame_skip = (nframes_t) floor (frame_skip_error = (session->frame_rate() *  60) / (bbt_beat_subdivision * (*i).tempo->beats_per_minute()));
			        frame_skip_error -= frame_skip;
			        skip = (uint32_t) (Meter::ticks_per_beat / bbt_beat_subdivision);

				pos = (*i).frame + frame_skip;
				accumulated_error = frame_skip_error;

				tick = skip;

				for (t = 0; (tick < Meter::ticks_per_beat) && (n < nmarks) && (pos < next_beat_pos) ; pos += frame_skip, tick += skip, ++t) {

					if (t % magic_accent_number == (magic_accent_number - 1)) {
						i_am_accented = true;
					}
					if (Editor::get_current_zoom () > 32) {
						snprintf (buf, sizeof(buf), " ");
					} else if ((Editor::get_current_zoom () > 8) && !i_am_accented) {
						snprintf (buf, sizeof(buf), " ");
					} else  if (bar_helper_on && (pos < position_of_helper)) {
						snprintf (buf, sizeof(buf), " ");
					} else {
						snprintf (buf, sizeof(buf), "%" PRIu32, tick);
					}

					(*marks)[n].label = g_strdup (buf);

					/* Error compensation for float to nframes_t*/
					accumulated_error += frame_skip_error;
				        if (accumulated_error > 1) {
					        pos += 1;
						accumulated_error -= 1.0f;
					}

					(*marks)[n].position = pos;

					if ((bbt_beat_subdivision > 4) && i_am_accented) {
						(*marks)[n].style = GtkCustomRulerMarkMinor;
					} else {
						(*marks)[n].style = GtkCustomRulerMarkMicro;
					}
					i_am_accented = false;
					n++;
				
				}
			}
		}
		return n; //return the actual number of marks made, since we might have skipped some fro fractional time signatures 

       } else {

		/* we're in bar land */

		if (desirable_marks < (bars / 256)) {
        		nmarks = 1;
			*marks = (GtkCustomRulerMark *) g_malloc (sizeof(GtkCustomRulerMark) * nmarks);
			snprintf (buf, sizeof(buf), "too many bars... (currently %" PRIu32 ")", bars );
        		(*marks)[0].style = GtkCustomRulerMarkMajor;
        		(*marks)[0].label = g_strdup (buf);
			(*marks)[0].position = lower;
		} else if (desirable_marks < (uint32_t)(nmarks = (gint) (bars / 64) + 1)) {
			*marks = (GtkCustomRulerMark *) g_malloc (sizeof(GtkCustomRulerMark) * nmarks);
			for (n = 0,   i = current_bbt_points->begin(); i != current_bbt_points->end() && n < nmarks; i++) {
				if ((*i).type == TempoMap::Bar)  {
					if ((*i).bar % 64 == 1) {
						if ((*i).bar % 256 == 1) {
							snprintf (buf, sizeof(buf), "%" PRIu32, (*i).bar);
							(*marks)[n].style = GtkCustomRulerMarkMajor;
						} else {
							snprintf (buf, sizeof(buf), " ");
							if ((*i).bar % 256 == 129)  {
								(*marks)[n].style = GtkCustomRulerMarkMinor;
							} else {
								(*marks)[n].style = GtkCustomRulerMarkMicro;
							}
						}
						(*marks)[n].label = g_strdup (buf);
						(*marks)[n].position = (*i).frame;
						n++;
					}
				}
			}
		} else if (desirable_marks < (uint32_t)(nmarks = (bars / 16) + 1)) {
			*marks = (GtkCustomRulerMark *) g_malloc (sizeof(GtkCustomRulerMark) * nmarks);
			for (n = 0,  i = current_bbt_points->begin(); i != current_bbt_points->end() && n < nmarks; i++) {
				if ((*i).type == TempoMap::Bar)  {
					if ((*i).bar % 16 == 1) {
						if ((*i).bar % 64 == 1) {
							snprintf (buf, sizeof(buf), "%" PRIu32, (*i).bar);
							(*marks)[n].style = GtkCustomRulerMarkMajor;
						} else {
							snprintf (buf, sizeof(buf), " ");
							if ((*i).bar % 64 == 33)  {
								(*marks)[n].style = GtkCustomRulerMarkMinor;
							} else {
								(*marks)[n].style = GtkCustomRulerMarkMicro;
							}
						}
						(*marks)[n].label = g_strdup (buf);
						(*marks)[n].position = (*i).frame;
						n++;
					}
				}
			}
		} else if (desirable_marks < (uint32_t)(nmarks = (bars / 4) + 1)){
			*marks = (GtkCustomRulerMark *) g_malloc (sizeof(GtkCustomRulerMark) * nmarks);
			for (n = 0,   i = current_bbt_points->begin(); i != current_bbt_points->end() && n < nmarks; ++i) {
				if ((*i).type == TempoMap::Bar)  {
					if ((*i).bar % 4 == 1) {
						if ((*i).bar % 16 == 1) {
							snprintf (buf, sizeof(buf), "%" PRIu32, (*i).bar);
							(*marks)[n].style = GtkCustomRulerMarkMajor;
						} else {
							snprintf (buf, sizeof(buf), " ");
							if ((*i).bar % 16 == 9)  {
								(*marks)[n].style = GtkCustomRulerMarkMinor;
							} else {
								(*marks)[n].style = GtkCustomRulerMarkMicro;
							}
						}
						(*marks)[n].label = g_strdup (buf);
						(*marks)[n].position = (*i).frame;
						n++;
					}
				}
			}
		} else {
			nmarks = bars + 1;
			*marks = (GtkCustomRulerMark *) g_malloc (sizeof(GtkCustomRulerMark) * nmarks );
                	for (n = 0,  i = current_bbt_points->begin(); i != current_bbt_points->end() && n < nmarks; i++) {
                        	if ((*i).type == TempoMap::Bar)  {
                                	if ((*i).bar % 4 == 1) {
                                        	snprintf (buf, sizeof(buf), "%" PRIu32, (*i).bar);
                                        	(*marks)[n].style = GtkCustomRulerMarkMajor;
                                	} else {
                                        	snprintf (buf, sizeof(buf), " ");
						if ((*i).bar % 4 == 3)  {
							(*marks)[n].style = GtkCustomRulerMarkMinor;
						} else {
                                        		(*marks)[n].style = GtkCustomRulerMarkMicro;
						}
                                	}
                                	(*marks)[n].label = g_strdup (buf);
                                	(*marks)[n].position = (*i).frame;
                                	n++;
                        	}
                	}
        	}
		return n;
	}
}

gint
Editor::metric_get_frames (GtkCustomRulerMark **marks, gdouble lower, gdouble upper, gint maxchars)
{
	nframes_t mark_interval;
	nframes_t pos;
	nframes_t ilower = (nframes_t) floor (lower);
	nframes_t iupper = (nframes_t) floor (upper);
	gchar buf[16];
	gint nmarks;
	gint n;

	if (session == 0) {
		return 0;
	}

	mark_interval = (iupper - ilower) / 5;
	if (mark_interval > session->frame_rate()) {
		mark_interval -= mark_interval % session->frame_rate();
	} else {
		mark_interval = session->frame_rate() / (session->frame_rate() / mark_interval ) ;
	}
	nmarks = 5;
	*marks = (GtkCustomRulerMark *) g_malloc (sizeof(GtkCustomRulerMark) * nmarks);
	for (n = 0, pos = ilower; n < nmarks; pos += mark_interval, ++n) {
		snprintf (buf, sizeof(buf), "%u", pos);
		(*marks)[n].label = g_strdup (buf);
		(*marks)[n].position = pos;
		(*marks)[n].style = GtkCustomRulerMarkMajor;
	}
	
	return nmarks;
}

static void
sample_to_clock_parts ( nframes_t sample,
			nframes_t sample_rate, 
			long *hrs_p,
			long *mins_p,
			long *secs_p,
			long *millisecs_p)

{
	nframes_t left;
	long hrs;
	long mins;
	long secs;
	long millisecs;
	
	left = sample;
	hrs = left / (sample_rate * 60 * 60);
	left -= hrs * sample_rate * 60 * 60;
	mins = left / (sample_rate * 60);
	left -= mins * sample_rate * 60;
	secs = left / sample_rate;
	left -= secs * sample_rate;
	millisecs = left * 1000 / sample_rate;

	*millisecs_p = millisecs;
	*secs_p = secs;
	*mins_p = mins;
	*hrs_p = hrs;

	return;
}

gint
Editor::metric_get_minsec (GtkCustomRulerMark **marks, gdouble lower, gdouble upper, gint maxchars)
{
	nframes_t range;
	nframes_t fr;
	nframes_t mark_interval;
	nframes_t pos;
	nframes_t spacer;
	long hrs, mins, secs, millisecs;
	gchar buf[16];
	gint nmarks;
	gint n;
	gint mark_modulo = 100;
	bool show_seconds = false;
	bool show_minutes = false;
	bool show_hours = false;
	nframes_t ilower = (nframes_t) floor (lower);
	nframes_t iupper = (nframes_t) floor (upper);

	if (session == 0) {
		return 0;
	}

	fr = session->frame_rate();

	/* to prevent 'flashing' */
	if (lower > (spacer = (nframes_t)(128 * Editor::get_current_zoom ()))) {
		lower = lower - spacer;
	} else {
		lower = 0;
	}
	upper = upper + spacer;
	range = iupper - ilower;

	if (range <  (fr / 50)) {
		mark_interval =  fr / 100; /* show 1/100 seconds */
		mark_modulo = 10;
	} else if (range <= (fr / 10)) { /* 0-0.1 second */
		mark_interval = fr / 50; /* show 1/50 seconds */
		mark_modulo = 20;
	} else if (range <= (fr / 2)) { /* 0-0.5 second */
		mark_interval = fr / 20;  /* show 1/20 seconds */
		mark_modulo = 100;
	} else if (range <= fr) { /* 0-1 second */
		mark_interval = fr / 10;  /* show 1/10 seconds */
		mark_modulo = 200;
	} else if (range <= 2 * fr) { /* 1-2 seconds */
		mark_interval = fr / 2; /* show 1/2 seconds */
		mark_modulo = 500;
	} else if (range <= 8 * fr) { /* 2-5 seconds */
		mark_interval =  fr / 5; /* show 2 seconds */
		mark_modulo = 1000;
	} else if (range <= 16 * fr) { /* 8-16 seconds */
		mark_interval =  fr; /* show 1 seconds */
		show_seconds = true;
		mark_modulo = 5;
	} else if (range <= 30 * fr) { /* 10-30 seconds */
		mark_interval =  fr; /* show 10 seconds */
		show_seconds = true;
                mark_modulo = 5;
	} else if (range <= 60 * fr) { /* 30-60 seconds */
                mark_interval = 5 * fr; /* show 5 seconds */
                show_seconds = true;
                mark_modulo = 3;
        } else if (range <= 2 * 60 * fr) { /* 1-2 minutes */
                mark_interval = 5 * fr; /* show 5 seconds */
                show_seconds = true;
                mark_modulo = 3;
        } else if (range <= 4 * 60 * fr) { /* 4 minutes */
                mark_interval = 10 * fr; /* show 10 seconds */
                show_seconds = true;
                mark_modulo = 30;
        } else if (range <= 10 * 60 * fr) { /* 10 minutes */
                mark_interval = 30 * fr; /* show 30 seconds */
                show_seconds = true;
                mark_modulo = 60;
        } else if (range <= 30 * 60 * fr) { /* 10-30 minutes */
                mark_interval =  60 * fr; /* show 1 minute */
                show_minutes = true;
		mark_modulo = 5;
        } else if (range <= 60 * 60 * fr) { /* 30 minutes - 1hr */
                mark_interval = 2 * 60 * fr; /* show 2 minutes */
                show_minutes = true;
                mark_modulo = 10;
        } else if (range <= 4 * 60 * 60 * fr) { /* 1 - 4 hrs*/
                mark_interval = 5 * 60 * fr; /* show 10 minutes */
                show_minutes = true;
                mark_modulo = 30;
        } else if (range <= 8 * 60 * 60 * fr) { /* 4 - 8 hrs*/
                mark_interval = 20 * 60 * fr; /* show 20 minutes */
                show_minutes = true;
                mark_modulo = 60;
        } else if (range <= 16 * 60 * 60 * fr) { /* 16-24 hrs*/
                mark_interval =  60 * 60 * fr; /* show 60 minutes */
                show_hours = true;
		mark_modulo = 2;
        } else {
                                                                                                                   
                /* not possible if nframes_t is a 32 bit quantity */
                                                                                                                   
                mark_interval = 4 * 60 * 60 * fr; /* show 4 hrs */
        }

	nmarks = 1 + (range / mark_interval);
	*marks = (GtkCustomRulerMark *) g_malloc (sizeof(GtkCustomRulerMark) * nmarks);
	pos = ((ilower + (mark_interval/2))/mark_interval) * mark_interval;
	
	if (show_seconds) {
		for (n = 0; n < nmarks; pos += mark_interval, ++n) {
                	sample_to_clock_parts (pos, fr, &hrs, &mins, &secs, &millisecs);
              	  	if (secs % mark_modulo == 0) {
				if (secs == 0) {
					(*marks)[n].style = GtkCustomRulerMarkMajor;
				} else {
					(*marks)[n].style = GtkCustomRulerMarkMinor;
				}
				snprintf (buf, sizeof(buf), "%02ld:%02ld:%02ld.%03ld", hrs, mins, secs, millisecs);
                	} else {
                        	snprintf (buf, sizeof(buf), " ");
	                        (*marks)[n].style = GtkCustomRulerMarkMicro;
        	        }
                	(*marks)[n].label = g_strdup (buf);
              		(*marks)[n].position = pos;
		}
        } else if (show_minutes) {
		for (n = 0; n < nmarks; pos += mark_interval, ++n) {
                        sample_to_clock_parts (pos, fr, &hrs, &mins, &secs, &millisecs);
                        if (mins % mark_modulo == 0) {
                                if (mins == 0) {
                                        (*marks)[n].style = GtkCustomRulerMarkMajor;
                                } else {
                                        (*marks)[n].style = GtkCustomRulerMarkMinor;
                                }
				snprintf (buf, sizeof(buf), "%02ld:%02ld:%02ld.%03ld", hrs, mins, secs, millisecs);
                        } else {
                                snprintf (buf, sizeof(buf), " ");
                                (*marks)[n].style = GtkCustomRulerMarkMicro;
                        }
                        (*marks)[n].label = g_strdup (buf);
                        (*marks)[n].position = pos;
                }
        } else if (show_hours) {
		 for (n = 0; n < nmarks; pos += mark_interval, ++n) {
                        sample_to_clock_parts (pos, fr, &hrs, &mins, &secs, &millisecs);
                        if (hrs % mark_modulo == 0) {
                                (*marks)[n].style = GtkCustomRulerMarkMajor;
                                snprintf (buf, sizeof(buf), "%02ld:%02ld:%02ld.%03ld", hrs, mins, secs, millisecs);
                        } else {
                                snprintf (buf, sizeof(buf), " ");
                                (*marks)[n].style = GtkCustomRulerMarkMicro;
                        }
                        (*marks)[n].label = g_strdup (buf);
                        (*marks)[n].position = pos;
                }
        } else {
		for (n = 0; n < nmarks; pos += mark_interval, ++n) {
			sample_to_clock_parts (pos, fr, &hrs, &mins, &secs, &millisecs);
			if (millisecs % mark_modulo == 0) {
				if (millisecs == 0) {
					(*marks)[n].style = GtkCustomRulerMarkMajor;
				} else {
					(*marks)[n].style = GtkCustomRulerMarkMinor;
				}
				snprintf (buf, sizeof(buf), "%02ld:%02ld:%02ld.%03ld", hrs, mins, secs, millisecs);
			} else {
				snprintf (buf, sizeof(buf), " ");
				(*marks)[n].style = GtkCustomRulerMarkMicro;
			}
			(*marks)[n].label = g_strdup (buf);
			(*marks)[n].position = pos;
		}
	}

	return nmarks;
}<|MERGE_RESOLUTION|>--- conflicted
+++ resolved
@@ -261,22 +261,12 @@
 	/* need to use the correct x,y, the event lies */
 	time_canvas_event_box.get_window()->get_pointer (x, y, state);
 
-<<<<<<< HEAD
-	time_canvas.c2w (x, y, wcx, wcy);
-	time_canvas.w2c (wcx, wcy, cx, cy);
-
-	wcx = x;
-	nframes_t where = event_frame ((GdkEvent*) ev, &wcx, (double *) 0);
-	cx = wcx;
-
-=======
 
 	track_canvas.c2w (x, y, wcx, wcy);
 	track_canvas.w2c (wcx, wcy, cx, cy);
 	
 	nframes_t where = leftmost_frame + pixel_to_frame (x);
 
->>>>>>> a22f2555
 	/// ripped from maybe_autoscroll, and adapted to work here
 	nframes_t one_page = (nframes_t) rint (canvas_width * frames_per_unit);
 	nframes_t rightmost_frame = leftmost_frame + one_page;
