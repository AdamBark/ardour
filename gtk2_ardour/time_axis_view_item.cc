/*
    Copyright (C) 2003 Paul Davis

    This program is free software; you can redistribute it and/or modify
    it under the terms of the GNU General Public License as published by
    the Free Software Foundation; either version 2 of the License, or
    (at your option) any later version.

    This program is distributed in the hope that it will be useful,
    but WITHOUT ANY WARRANTY; without even the implied warranty of
    MERCHANTABILITY or FITNESS FOR A PARTICULAR PURPOSE.  See the
    GNU General Public License for more details.

    You should have received a copy of the GNU General Public License
    along with this program; if not, write to the Free Software
    Foundation, Inc., 675 Mass Ave, Cambridge, MA 02139, USA.

*/

#include <utility>

#include "pbd/error.h"
#include "pbd/stacktrace.h"

#include "ardour/types.h"
#include "ardour/ardour.h"

#include "gtkmm2ext/utils.h"
#include "gtkmm2ext/gui_thread.h"

#include "canvas/container.h"
#include "canvas/rectangle.h"
#include "canvas/debug.h"
#include "canvas/text.h"
#include "canvas/colors.h"

#include "ardour/profile.h"

#include "ardour_ui.h"
/*
 * ardour_ui.h was moved up in the include list
 * due to a conflicting definition of 'Rect' between
 * Apple's MacTypes.h file and GTK
 */

#include "public_editor.h"
#include "time_axis_view_item.h"
#include "time_axis_view.h"
#include "utils.h"
#include "rgb_macros.h"

#include "i18n.h"

using namespace std;
using namespace Editing;
using namespace Glib;
using namespace PBD;
using namespace ARDOUR;
using namespace ARDOUR_UI_UTILS;
using namespace Gtkmm2ext;

Pango::FontDescription TimeAxisViewItem::NAME_FONT;
const double TimeAxisViewItem::NAME_X_OFFSET = 15.0;
const double TimeAxisViewItem::GRAB_HANDLE_TOP = 0.0;
const double TimeAxisViewItem::GRAB_HANDLE_WIDTH = 10.0;

int    TimeAxisViewItem::NAME_HEIGHT;
double TimeAxisViewItem::NAME_Y_OFFSET;
double TimeAxisViewItem::NAME_HIGHLIGHT_SIZE;
double TimeAxisViewItem::NAME_HIGHLIGHT_THRESH;

void
TimeAxisViewItem::set_constant_heights ()
{
        NAME_FONT = Pango::FontDescription (ARDOUR_UI::config()->get_SmallFont());

        Gtk::Window win;
        Gtk::Label foo;
        win.add (foo);

        Glib::RefPtr<Pango::Layout> layout = foo.create_pango_layout (X_("Hg")); /* ascender + descender */
        int width = 0;
        int height = 0;

        layout->set_font_description (NAME_FONT);
        get_pixel_size (layout, width, height);

        layout = foo.create_pango_layout (X_("H")); /* just the ascender */

        NAME_HEIGHT = height;

	/* Config->get_show_name_highlight) == true: 
	        Y_OFFSET is measured from bottom of the time axis view item.
	   Config->get_show_name_highlight) == false: 
	        Y_OFFSET is measured from the top of the time axis view item.
	*/

	if (Config->get_show_name_highlight()) {
		NAME_Y_OFFSET = height + 1;
		NAME_HIGHLIGHT_SIZE = height + 2;
	} else {
		NAME_Y_OFFSET = 3;
		NAME_HIGHLIGHT_SIZE = 0;
	}
        NAME_HIGHLIGHT_THRESH = NAME_HIGHLIGHT_SIZE * 3;
}

/**
 * Construct a new TimeAxisViewItem.
 *
 * @param it_name the unique name of this item
 * @param parent the parent canvas group
 * @param tv the TimeAxisView we are going to be added to
 * @param spu samples per unit
 * @param base_color
 * @param start the start point of this item
 * @param duration the duration of this item
 * @param recording true if this is a recording region view
 * @param automation true if this is an automation region view
 */
TimeAxisViewItem::TimeAxisViewItem(
	const string & it_name, ArdourCanvas::Item& parent, TimeAxisView& tv, double spu, uint32_t base_color,
	framepos_t start, framecnt_t duration, bool recording, bool automation, Visibility vis
	)
	: trackview (tv)
	, frame_position (-1)
	, item_name (it_name)
	, selection_frame (0)
	, _height (1.0)
	, _recregion (recording)
	, _automation (automation)
	, _dragging (false)
	, _width (0.0)
{
	init (&parent, spu, base_color, start, duration, vis, true, true);
}

TimeAxisViewItem::TimeAxisViewItem (const TimeAxisViewItem& other)
	: trackable (other)
	, Selectable (other)
	, PBD::ScopedConnectionList()
	, trackview (other.trackview)
	, frame_position (-1)
	, item_name (other.item_name)
	, selection_frame (0)
	, _height (1.0)
	, _recregion (other._recregion)
	, _automation (other._automation)
	, _dragging (other._dragging)
	, _width (0.0)
{
	/* share the other's parent, but still create a new group */

	ArdourCanvas::Item* parent = other.group->parent();
	
	_selected = other._selected;
	
	init (parent, other.samples_per_pixel, other.fill_color, other.frame_position,
	      other.item_duration, other.visibility, other.wide_enough_for_name, other.high_enough_for_name);
}

void
TimeAxisViewItem::init (ArdourCanvas::Item* parent, double fpp, uint32_t base_color, 
			framepos_t start, framepos_t duration, Visibility vis, 
			bool wide, bool high)
{
	group = new ArdourCanvas::Container (parent);
	CANVAS_DEBUG_NAME (group, string_compose ("TAVI group for %1", get_item_name()));
	group->Event.connect (sigc::mem_fun (*this, &TimeAxisViewItem::canvas_group_event));

	fill_color = base_color;
	_fill_color_name = "region base";
	samples_per_pixel = fpp;
	frame_position = start;
	item_duration = duration;
	name_connected = false;
	position_locked = false;
	max_item_duration = ARDOUR::max_framepos;
	min_item_duration = 0;
	show_vestigial = true;
	visibility = vis;
	_sensitive = true;
	name_text_width = 0;
	last_item_width = 0;
	wide_enough_for_name = wide;
	high_enough_for_name = high;
	vestigial_frame = 0;

	if (duration == 0) {
		warning << "Time Axis Item Duration == 0" << endl;
	}

	if (visibility & ShowFrame) {
		frame = new ArdourCanvas::TimeRectangle (group, 
						     ArdourCanvas::Rect (0.0, 0.0, 
									 trackview.editor().sample_to_pixel(duration), 
									 trackview.current_height()));
		
		frame->set_outline_what (ArdourCanvas::Rectangle::What (ArdourCanvas::Rectangle::LEFT|ArdourCanvas::Rectangle::RIGHT));

		CANVAS_DEBUG_NAME (frame, string_compose ("frame for %1", get_item_name()));

		if (_recregion) {
			frame->set_outline_color (ARDOUR_UI::config()->color ("recording rect"));
		} else {
			frame->set_outline_color (ARDOUR_UI::config()->color ("time axis frame"));
		}
	}
	
	if (Config->get_show_name_highlight() && (visibility & ShowNameHighlight)) {

		double width;
		double start = 1.0;

		if (visibility & FullWidthNameHighlight) {
			width = trackview.editor().sample_to_pixel(item_duration);
		} else {
			width = trackview.editor().sample_to_pixel(item_duration) - 2.0;
		}

		name_highlight = new ArdourCanvas::Rectangle (group, 
							      ArdourCanvas::Rect (start, 
										  trackview.current_height() - TimeAxisViewItem::NAME_HIGHLIGHT_SIZE, 
										  width - 2.0,
										  trackview.current_height() - 1.0));
		CANVAS_DEBUG_NAME (name_highlight, string_compose ("name highlight for %1", get_item_name()));
		name_highlight->set_data ("timeaxisviewitem", this);
                name_highlight->set_outline_what (ArdourCanvas::Rectangle::TOP);
		name_highlight->set_outline_color (RGBA_TO_UINT (0,0,0,255));

	} else {
		name_highlight = 0;
	}

	if (visibility & ShowNameText) {
		name_text = new ArdourCanvas::Text (group);
		CANVAS_DEBUG_NAME (name_text, string_compose ("name text for %1", get_item_name()));
		if (Config->get_show_name_highlight()) {
			name_text->set_position (ArdourCanvas::Duple (NAME_X_OFFSET, trackview.current_height() - NAME_Y_OFFSET));
		} else {
			name_text->set_position (ArdourCanvas::Duple (NAME_X_OFFSET, NAME_Y_OFFSET));
		}
		name_text->set_font_description (NAME_FONT);
		name_text->set_ignore_events (true);
	} else {
		name_text = 0;
	}

	/* create our grab handles used for trimming/duration etc */
	if (!_recregion && !_automation) {
		double top   = TimeAxisViewItem::GRAB_HANDLE_TOP;
		double width = TimeAxisViewItem::GRAB_HANDLE_WIDTH;

		frame_handle_start = new ArdourCanvas::Rectangle (group, ArdourCanvas::Rect (0.0, top, width, trackview.current_height()));
		CANVAS_DEBUG_NAME (frame_handle_start, "TAVI frame handle start");
		frame_handle_start->set_outline (false);
		frame_handle_start->set_fill (false);
		frame_handle_start->Event.connect (sigc::bind (sigc::mem_fun (*this, &TimeAxisViewItem::frame_handle_crossing), frame_handle_start));

		frame_handle_end = new ArdourCanvas::Rectangle (group, ArdourCanvas::Rect (0.0, top, width, trackview.current_height()));
		CANVAS_DEBUG_NAME (frame_handle_end, "TAVI frame handle end");
		frame_handle_end->set_outline (false);
		frame_handle_end->set_fill (false);
		frame_handle_end->Event.connect (sigc::bind (sigc::mem_fun (*this, &TimeAxisViewItem::frame_handle_crossing), frame_handle_end));
	} else {
		frame_handle_start = frame_handle_end = 0;
	}

	set_color (base_color);

	set_duration (item_duration, this);
	set_position (start, this);

	Config->ParameterChanged.connect (*this, invalidator (*this), boost::bind (&TimeAxisViewItem::parameter_changed, this, _1), gui_context ());
	ARDOUR_UI::config()->ParameterChanged.connect (sigc::mem_fun (*this, &TimeAxisViewItem::parameter_changed));
}

TimeAxisViewItem::~TimeAxisViewItem()
{
	delete group;
}

bool
TimeAxisViewItem::canvas_group_event (GdkEvent* /*ev*/)
{
	return false;
}

/**
 * Set the position of this item on the timeline.
 *
 * @param pos the new position
 * @param src the identity of the object that initiated the change
 * @return true on success
 */

bool
TimeAxisViewItem::set_position(framepos_t pos, void* src, double* delta)
{
	if (position_locked) {
		return false;
	}

	frame_position = pos;

	double new_unit_pos = trackview.editor().sample_to_pixel (pos);

	if (delta) {
		(*delta) = new_unit_pos - group->position().x;
		if (*delta == 0.0) {
			return true;
		}
	} else {
		if (new_unit_pos == group->position().x) {
			return true;
		}
	}

	group->set_x_position (new_unit_pos);

	PositionChanged (frame_position, src); /* EMIT_SIGNAL */

	return true;
}

/** @return position of this item on the timeline */
framepos_t
TimeAxisViewItem::get_position() const
{
	return frame_position;
}

/**
 * Set the duration of this item.
 *
 * @param dur the new duration of this item
 * @param src the identity of the object that initiated the change
 * @return true on success
 */

bool
TimeAxisViewItem::set_duration (framecnt_t dur, void* src)
{
	if ((dur > max_item_duration) || (dur < min_item_duration)) {
		warning << string_compose (
				P_("new duration %1 frame is out of bounds for %2", "new duration of %1 frames is out of bounds for %2", dur),
				get_item_name(), dur)
			<< endmsg;
		return false;
	}

	if (dur == 0) {
		group->hide();
	}

	item_duration = dur;

	reset_width_dependent_items (trackview.editor().sample_to_pixel (dur));

	DurationChanged (dur, src); /* EMIT_SIGNAL */
	return true;
}

/** @return duration of this item */
framepos_t
TimeAxisViewItem::get_duration() const
{
	return item_duration;
}

/**
 * Set the maximum duration that this item can have.
 *
 * @param dur the new maximum duration
 * @param src the identity of the object that initiated the change
 */
void
TimeAxisViewItem::set_max_duration(framecnt_t dur, void* src)
{
	max_item_duration = dur;
	MaxDurationChanged(max_item_duration, src); /* EMIT_SIGNAL */
}

/** @return the maximum duration that this item may have */
framecnt_t
TimeAxisViewItem::get_max_duration() const
{
	return max_item_duration;
}

/**
 * Set the minimum duration that this item may have.
 *
 * @param the minimum duration that this item may be set to
 * @param src the identity of the object that initiated the change
 */
void
TimeAxisViewItem::set_min_duration(framecnt_t dur, void* src)
{
	min_item_duration = dur;
	MinDurationChanged(max_item_duration, src); /* EMIT_SIGNAL */
}

/** @return the minimum duration that this item mey have */
framecnt_t
TimeAxisViewItem::get_min_duration() const
{
	return min_item_duration;
}

/**
 * Set whether this item is locked to its current position.
 * Locked items cannot be moved until the item is unlocked again.
 *
 * @param yn true to lock this item to its current position
 * @param src the identity of the object that initiated the change
 */
void
TimeAxisViewItem::set_position_locked(bool yn, void* src)
{
	position_locked = yn;
	set_trim_handle_colors();
	PositionLockChanged (position_locked, src); /* EMIT_SIGNAL */
}

/** @return true if this item is locked to its current position */
bool
TimeAxisViewItem::get_position_locked() const
{
	return position_locked;
}

/**
 * Set whether the maximum duration constraint is active.
 *
 * @param active set true to enforce the max duration constraint
 * @param src the identity of the object that initiated the change
 */
void
TimeAxisViewItem::set_max_duration_active (bool active, void* /*src*/)
{
	max_duration_active = active;
}

/** @return true if the maximum duration constraint is active */
bool
TimeAxisViewItem::get_max_duration_active() const
{
	return max_duration_active;
}

/**
 * Set whether the minimum duration constraint is active.
 *
 * @param active set true to enforce the min duration constraint
 * @param src the identity of the object that initiated the change
 */

void
TimeAxisViewItem::set_min_duration_active (bool active, void* /*src*/)
{
	min_duration_active = active;
}

/** @return true if the maximum duration constraint is active */
bool
TimeAxisViewItem::get_min_duration_active() const
{
	return min_duration_active;
}

/**
 * Set the name of this item.
 *
 * @param new_name the new name of this item
 * @param src the identity of the object that initiated the change
 */

void
TimeAxisViewItem::set_item_name(std::string new_name, void* src)
{
	if (new_name != item_name) {
		std::string temp_name = item_name;
		item_name = new_name;
		NameChanged (item_name, temp_name, src); /* EMIT_SIGNAL */
	}
}

/** @return the name of this item */
std::string
TimeAxisViewItem::get_item_name() const
{
	return item_name;
}

/**
 * Set selection status.
 *
 * @param yn true if this item is currently selected
 */
void
TimeAxisViewItem::set_selected(bool yn)
{
	if (_selected == yn) {
		return;
	}
	
	Selectable::set_selected (yn);
	set_frame_color ();
	set_name_text_color ();

	if (_selected && frame) {
		if (!selection_frame) {
			selection_frame = new ArdourCanvas::TimeRectangle (group);
			selection_frame->set_fill (false);
			selection_frame->set_outline_color (ARDOUR_UI::config()->color ("selected time axis frame"));
			selection_frame->set_ignore_events (true);
		}
		selection_frame->set (frame->get().shrink (1.0));
		selection_frame->show ();
	} else {
		if (selection_frame) {
			selection_frame->hide ();
		}
	}
}

/** @return the TimeAxisView that this item is on */
TimeAxisView&
TimeAxisViewItem::get_time_axis_view () const
{
	return trackview;
}

/**
 * Set the displayed item text.
 * This item is the visual text name displayed on the canvas item, this can be different to the name of the item.
 *
 * @param new_name the new name text to display
 */

void
TimeAxisViewItem::set_name_text(const string& new_name)
{
	if (!name_text) {
		return;
	}

	name_text_width = pixel_width (new_name, NAME_FONT) + 2;
	name_text->set (new_name);

}

/**
 * Set the height of this item.
 *
 * @param h new height
 */
void
TimeAxisViewItem::set_height (double height)
{
        _height = height;

	manage_name_highlight ();

	if (visibility & ShowNameText) {
		if (Config->get_show_name_highlight()) {
			name_text->set_y_position (height - NAME_Y_OFFSET); 
		} else {
			name_text->set_y_position (NAME_Y_OFFSET); 
		}
	}

	if (frame) {
		
		frame->set_y0 (1.0);
		frame->set_y1 (height);

		if (frame_handle_start) {
			frame_handle_start->set_y1 (height);
			frame_handle_end->set_y1 (height);
		}

		if (selection_frame) {
			selection_frame->set (frame->get().shrink (1.0));
		}
	}

	if (vestigial_frame) {
		vestigial_frame->set_y0 (1.0);
		vestigial_frame->set_y1 (height);
	}

	set_colors ();
}

void
TimeAxisViewItem::manage_name_highlight ()
{
	if (!name_highlight) {
		return;
	}

	if (_height < NAME_HIGHLIGHT_THRESH) {
		high_enough_for_name = false;
	} else {
		high_enough_for_name = true;
	}

	if (_width < 2.0) {
		wide_enough_for_name = false;
	} else {
		wide_enough_for_name = true;
	}

	if (name_highlight && wide_enough_for_name && high_enough_for_name) {

		name_highlight->show();
		name_highlight->set (ArdourCanvas::Rect (1.0, (double) _height - NAME_HIGHLIGHT_SIZE,  _width, (double) _height - 1.0));
			
	} else {
		name_highlight->hide();
	}

	manage_name_text ();
}

void
TimeAxisViewItem::set_color (uint32_t base_color)
{
	fill_color = base_color;
	set_colors ();
}

ArdourCanvas::Item*
TimeAxisViewItem::get_canvas_frame()
{
	return frame;
}

ArdourCanvas::Item*
TimeAxisViewItem::get_canvas_group()
{
	return group;
}

ArdourCanvas::Item*
TimeAxisViewItem::get_name_highlight()
{
	return name_highlight;
}

/**
 * Convenience method to set the various canvas item colors
 */
void
TimeAxisViewItem::set_colors()
{
	set_frame_color ();

	if (name_highlight) {
                name_highlight->set_fill_color (fill_color);
	}

	set_name_text_color ();
	set_trim_handle_colors();
}

void
TimeAxisViewItem::set_name_text_color ()
{
	if (!name_text) {
		return;
	}
	

	uint32_t f;
	
	if (Config->get_show_name_highlight()) {
		/* name text will always be on top of name highlight, which
		   will always use our fill color.
		*/
		f = fill_color;
	} else {
		/* name text will be on top of the item, whose color
		   may vary depending on various conditions.
		*/
		f = get_fill_color ();
	}

	name_text->set_color (ArdourCanvas::contrasting_text_color (f));
}

uint32_t
TimeAxisViewItem::fill_opacity () const
{
	if (_dragging) {
		return 130;
	}

	uint32_t col = ARDOUR_UI::config()->color_mod (_fill_color_name, _fill_color_name);
	return UINT_RGBA_A (col);
}

uint32_t
TimeAxisViewItem::get_fill_color () const
{
	uint32_t f;
	uint32_t o = fill_opacity ();

	if (_selected) {

		f = ARDOUR_UI::config()->color ("selected region base");

		if (o == 0) {
			/* some condition of this item has set fill opacity to
			 * zero, but it has been selected, so use a mid-way
			 * alpha value to make it reasonably visible.
			 */
			o = 130;
		}
		
	} else {

		if (_recregion) {
			f = ARDOUR_UI::config()->color ("recording rect");
		} else {
			if ((!Config->get_show_name_highlight() || high_enough_for_name) && !ARDOUR_UI::config()->get_color_regions_using_track_color()) {
				f = ARDOUR_UI::config()->color_mod (_fill_color_name, _fill_color_name);
			} else {
				f = fill_color;
			}
		}
	}

	return UINT_RGBA_CHANGE_A (f, o);
}

/**
 * Sets the frame color depending on whether this item is selected
 */
void
TimeAxisViewItem::set_frame_color()
{
	if (!frame) {
		return;
	}

	frame->set_fill_color (get_fill_color());
	set_frame_gradient ();

	if (!_recregion) {
<<<<<<< HEAD
		frame->set_outline_color (ARDOUR_UI::config()->get_TimeAxisFrame());
=======
		uint32_t f = ARDOUR_UI::config()->color ("time axis frame");

		if (!rect_visible) {
			/* make the frame outline be visible but rather transparent */
			f = UINT_RGBA_CHANGE_A (f, 64);
		}

		frame->set_outline_color (f);
>>>>>>> e0cb9efb
	}
}

void
TimeAxisViewItem::set_frame_gradient ()
{
	if (ARDOUR_UI::config()->get_timeline_item_gradient_depth() == 0.0) {
		frame->set_gradient (ArdourCanvas::Fill::StopList (), 0);
		return;
	}
		
	ArdourCanvas::Fill::StopList stops;
	double r, g, b, a;
	double h, s, v;
	ArdourCanvas::Color f (get_fill_color());

	/* need to get alpha value */
	ArdourCanvas::color_to_rgba (f, r, g, b, a);
	
	stops.push_back (std::make_pair (0.0, f));
	
	/* now a darker version */
	
	ArdourCanvas::color_to_hsv (f, h, s, v);

	v = min (1.0, v * (1.0 - ARDOUR_UI::config()->get_timeline_item_gradient_depth()));
	
	ArdourCanvas::Color darker = ArdourCanvas::hsva_to_color (h, s, v, a);
	stops.push_back (std::make_pair (1.0, darker));
	
	frame->set_gradient (stops, true);
}

/**
 * Set the colors of the start and end trim handle depending on object state
 */
void
TimeAxisViewItem::set_trim_handle_colors()
{
#if 1
	/* Leave them transparent for now */
	if (frame_handle_start) {
		frame_handle_start->set_fill_color (0x00000000);
		frame_handle_end->set_fill_color (0x00000000);
	}
#else
	if (frame_handle_start) {
		if (position_locked) {
			frame_handle_start->set_fill_color (ARDOUR_UI::config()->get_TrimHandleLocked());
			frame_handle_end->set_fill_color (ARDOUR_UI::config()->get_TrimHandleLocked());
		} else {
			frame_handle_start->set_fill_color (ARDOUR_UI::config()->get_TrimHandle());
			frame_handle_end->set_fill_color (ARDOUR_UI::config()->get_TrimHandle());
		}
	}
#endif
}

bool
TimeAxisViewItem::frame_handle_crossing (GdkEvent* ev, ArdourCanvas::Rectangle* item)
{
	switch (ev->type) {
	case GDK_LEAVE_NOTIFY:
		/* always hide the handle whenever we leave, no matter what mode */
		item->set_fill (false);
		break;
	case GDK_ENTER_NOTIFY:
		if (trackview.editor().effective_mouse_mode() == Editing::MouseObject) {
			/* Never set this to be visible in other modes.  Note, however,
			   that we do need to undo visibility (LEAVE_NOTIFY case above) no
			   matter what the mode is. */
			item->set_fill (true);
		}
		break;
	default:
		break;
	}
	return false;
}

/** @return the frames per pixel */
double
TimeAxisViewItem::get_samples_per_pixel () const
{
	return samples_per_pixel;
}

/** Set the frames per pixel of this item.
 *  This item is used to determine the relative visual size and position of this item
 *  based upon its duration and start value.
 *
 *  @param fpp the new frames per pixel
 */
void
TimeAxisViewItem::set_samples_per_pixel (double fpp)
{
	samples_per_pixel = fpp;
	set_position (this->get_position(), this);
	reset_width_dependent_items ((double) get_duration() / samples_per_pixel);
}

void
TimeAxisViewItem::reset_width_dependent_items (double pixel_width)
{
	_width = pixel_width;

	manage_name_highlight ();
	manage_name_text ();

	if (pixel_width < 2.0) {

		if (show_vestigial) {

			if (!vestigial_frame) {
				vestigial_frame = new ArdourCanvas::TimeRectangle (group, ArdourCanvas::Rect (0.0, 0.0, 2.0, trackview.current_height()));
				CANVAS_DEBUG_NAME (vestigial_frame, string_compose ("vestigial frame for %1", get_item_name()));
				vestigial_frame->set_outline_color (ARDOUR_UI::config()->color ("vestigial frame"));
				vestigial_frame->set_fill_color (ARDOUR_UI::config()->color ("vestigial frame"));
				vestigial_frame->set_outline_what (ArdourCanvas::Rectangle::What (ArdourCanvas::Rectangle::LEFT|ArdourCanvas::Rectangle::RIGHT));
			}

			vestigial_frame->show();
		}

		if (frame) {
			frame->hide();
		}

		if (frame_handle_start) {
			frame_handle_start->hide();
			frame_handle_end->hide();
		}

	} else {
		if (vestigial_frame) {
			vestigial_frame->hide();
		}

		if (frame) {
			frame->show();
			frame->set_x1 (pixel_width);

			if (selection_frame) {
				selection_frame->set (frame->get().shrink (1.0));
			}
		}

		if (frame_handle_start) {
			if (pixel_width < (3 * TimeAxisViewItem::GRAB_HANDLE_WIDTH)) {
				/*
				 * there's less than GRAB_HANDLE_WIDTH of the region between 
				 * the right-hand end of frame_handle_start and the left-hand
				 * end of frame_handle_end, so disable the handles
				 */

				frame_handle_start->hide();
				frame_handle_end->hide();
			} else {
				frame_handle_start->show();
				frame_handle_end->set_x0 (pixel_width - (TimeAxisViewItem::GRAB_HANDLE_WIDTH));
				frame_handle_end->set_x1 (pixel_width);
				frame_handle_end->show();
			}
		}
	}
}

void
TimeAxisViewItem::manage_name_text ()
{
	int visible_name_width;

	if (!name_text) {
		return;
	}

	if (!wide_enough_for_name || !high_enough_for_name) {
		name_text->hide ();
		return;
	}
		
	if (name_text->text().empty()) {
		name_text->hide ();
	}

	visible_name_width = name_text_width;

	if (visible_name_width > _width - NAME_X_OFFSET) {
		visible_name_width = _width - NAME_X_OFFSET;
	}

	if (visible_name_width < 1) {
		name_text->hide ();
	} else {
		name_text->clamp_width (visible_name_width);
		name_text->show ();
	}
}

/**
 * Callback used to remove this time axis item during the gtk idle loop.
 * This is used to avoid deleting the obejct while inside the remove_this_item
 * method.
 *
 * @param item the TimeAxisViewItem to remove.
 * @param src the identity of the object that initiated the change.
 */
gint
TimeAxisViewItem::idle_remove_this_item(TimeAxisViewItem* item, void* src)
{
	item->ItemRemoved (item->get_item_name(), src); /* EMIT_SIGNAL */
	delete item;
	item = 0;
	return false;
}

void
TimeAxisViewItem::set_y (double y)
{
	group->set_y_position (y);
}

void
TimeAxisViewItem::parameter_changed (string p)
{
	if (p == "color-regions-using-track-color") {
		set_colors ();
	} else if (p == "timeline-item-gradient-depth") {
		set_frame_gradient ();
	}
}

void
TimeAxisViewItem::drag_start ()
{
	_dragging = true;
	set_frame_color ();
}

void
TimeAxisViewItem::drag_end ()
{
	_dragging = false;
	set_frame_color ();
}<|MERGE_RESOLUTION|>--- conflicted
+++ resolved
@@ -750,18 +750,7 @@
 	set_frame_gradient ();
 
 	if (!_recregion) {
-<<<<<<< HEAD
-		frame->set_outline_color (ARDOUR_UI::config()->get_TimeAxisFrame());
-=======
-		uint32_t f = ARDOUR_UI::config()->color ("time axis frame");
-
-		if (!rect_visible) {
-			/* make the frame outline be visible but rather transparent */
-			f = UINT_RGBA_CHANGE_A (f, 64);
-		}
-
-		frame->set_outline_color (f);
->>>>>>> e0cb9efb
+		frame->set_outline_color (ARDOUR_UI::config()->color ("time axis frame"));
 	}
 }
 
