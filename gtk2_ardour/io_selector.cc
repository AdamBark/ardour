--- conflicted
+++ resolved
@@ -183,9 +183,6 @@
 	port_button_box.set_border_width (5);
 
 	port_button_box.pack_start (add_port_button, false, false);
-<<<<<<< HEAD
-	port_button_box.pack_start (remove_port_button, false, false);
-=======
 
 	// The IO selector only works for single typed IOs
 	const ARDOUR::DataType t = io->default_type();
@@ -223,7 +220,6 @@
 		}
 	}
 
->>>>>>> 7f64e5ac
 	port_button_box.pack_start (clear_connections_button, false, false);
 
 	port_and_button_box.set_border_width (5);
@@ -264,17 +260,11 @@
 void 
 IOSelector::set_button_sensitivity ()
 {
-<<<<<<< HEAD
-	if (for_input) {
-
-		if (io->input_maximum() < 0 || io->input_maximum() > (int) io->n_inputs()) {
-=======
 	DataType t = io->default_type();
 
 	if (for_input) {
 
 		if (io->input_maximum().get(t) < 0 || io->input_maximum().get(t) > io->n_inputs().get(t)) {
->>>>>>> 7f64e5ac
 			add_port_button.set_sensitive (true);
 		} else {
 			add_port_button.set_sensitive (false);
@@ -282,11 +272,7 @@
 
 	} else {
 
-<<<<<<< HEAD
-		if (io->output_maximum() < 0 || io->output_maximum() > (int) io->n_outputs()) {
-=======
 		if (io->output_maximum().get(t) < 0 || io->output_maximum().get(t) > io->n_outputs().get(t)) {
->>>>>>> 7f64e5ac
 			add_port_button.set_sensitive (true);
 		} else {
 			add_port_button.set_sensitive (false);
@@ -295,22 +281,14 @@
 	}
 
 	if (for_input) {
-<<<<<<< HEAD
-		if (io->n_inputs() && (io->input_minimum() < 0 || io->input_minimum() < (int) io->n_inputs())) {
-=======
 		if (io->n_inputs().get(t) && (io->input_minimum().get(t) < 0 || io->input_minimum().get(t) < io->n_inputs().get(t))) {
->>>>>>> 7f64e5ac
 			remove_port_button.set_sensitive (true);
 		} else {
 			remove_port_button.set_sensitive (false);
 		}
 			
 	} else {
-<<<<<<< HEAD
-		if (io->n_outputs() && (io->output_minimum() < 0 || io->output_minimum() < (int) io->n_outputs())) {
-=======
 		if (io->n_outputs().get(t) && (io->output_minimum().get(t) < 0 || io->output_minimum().get(t) < io->n_outputs().get(t))) {
->>>>>>> 7f64e5ac
 			remove_port_button.set_sensitive (true);
 		} else {
 			remove_port_button.set_sensitive (false);
@@ -440,12 +418,6 @@
 		Port *port;
 		uint32_t limit;
 		
-<<<<<<< HEAD
-		if (for_input) {
-			limit = io->n_inputs();
-		} else {
-			limit = io->n_outputs();
-=======
 		// The IO selector only works for single typed IOs
 		const ARDOUR::DataType t = io->default_type();
 
@@ -453,7 +425,6 @@
 			limit = io->n_inputs().get(t);
 		} else {
 			limit = io->n_outputs().get(t);
->>>>>>> 7f64e5ac
 		}
 		
 		for (slist<TreeView *>::iterator i = port_displays.begin(); i != port_displays.end(); ) {
@@ -518,11 +489,7 @@
 			
 			if (for_input) {
 				
-<<<<<<< HEAD
-				if (io->input_maximum() == 1) {
-=======
 				if (io->input_maximum().get(io->default_type()) == 1) {
->>>>>>> 7f64e5ac
 					selected_port = port;
 					selected_port_tview = tview;
 				} else {
@@ -533,11 +500,7 @@
 				
 			} else {
 				
-<<<<<<< HEAD
-				if (io->output_maximum() == 1) {
-=======
 				if (io->output_maximum().get(t) == 1) {
->>>>>>> 7f64e5ac
 					selected_port = port;
 					selected_port_tview = tview;
 				} else {
@@ -658,16 +621,6 @@
 	// always remove last port
 	
 	if (for_input) {
-<<<<<<< HEAD
-		if ((nports = io->n_inputs()) > 0) {
-			io->remove_input_port (io->input(nports-1), this);
-		}
-
-	} else {
-		if ((nports = io->n_outputs()) > 0) {
-			io->remove_output_port (io->output(nports-1), this);
-		}
-=======
 		if ((nports = io->n_inputs().get(t)) > 0) {
 			io->remove_input_port (io->input(nports-1), this);
 		}
@@ -675,7 +628,6 @@
 		if ((nports = io->n_outputs().get(t)) > 0) {
 			io->remove_output_port (io->output(nports-1), this);
 		}
->>>>>>> 7f64e5ac
 	}
 	
 	set_button_sensitivity ();
@@ -712,13 +664,9 @@
 		
 		if (for_input) {
 			Port *p = session.engine().get_port_by_name (connected_port_name);
-<<<<<<< HEAD
-			p->disable_metering();
-=======
 			if (p) {
 				p->disable_metering();
 			}
->>>>>>> 7f64e5ac
 			io->disconnect_input (port, connected_port_name, this);
 		} else {
 			io->disconnect_output (port, connected_port_name, this);
@@ -806,19 +754,11 @@
 	display_ports ();
 
 	if (for_input) {
-<<<<<<< HEAD
-		if (io->input_maximum() != 0) {
-			rescan ();
-		}
-	} else {
-		if (io->output_maximum() != 0) {
-=======
 		if (io->input_maximum().get(io->default_type()) != 0) {
 			rescan ();
 		}
 	} else {
 		if (io->output_maximum().get(io->default_type()) != 0) {
->>>>>>> 7f64e5ac
 			rescan();
 		}
 	}
